import math
import numpy as np
import scipy.signal as sps
import copy

import itertools

import lddecode.core as ldd
import lddecode.utils as lddu
from lddecode.utils import unwrap_hilbert, inrange
import vhsdecode.utils as utils

import vhsdecode.formats as vhs_formats
from vhsdecode.addons.FMdeemph import FMDeEmphasisB
from vhsdecode.addons.chromasep import ChromaSepClass

from numba import njit

# Use PyFFTW's faster FFT implementation if available
try:
    import pyfftw.interfaces.numpy_fft as npfft
    import pyfftw.interfaces

    pyfftw.interfaces.cache.enable()
    pyfftw.interfaces.cache.set_keepalive_time(10)
except ImportError:
    import numpy.fft as npfft


def chroma_to_u16(chroma):
    """Scale the chroma output array to a 16-bit value for output."""
    S16_ABS_MAX = 32767

    if np.max(chroma) > S16_ABS_MAX or abs(np.min(chroma)) > S16_ABS_MAX:
        ldd.logger.warning("Chroma signal clipping.")
    return np.uint16(chroma + S16_ABS_MAX)


@njit
def acc(chroma, burst_abs_ref, burststart, burstend, linelength, lines):
    """Scale chroma according to the level of the color burst on each line."""

    output = np.zeros(chroma.size, dtype=np.double)
    for linenumber in range(16, lines):
        linestart = linelength * linenumber
        lineend = linestart + linelength
        line = chroma[linestart:lineend]
        output[linestart:lineend] = acc_line(line, burst_abs_ref, burststart, burstend)

    return output


@njit
def acc_line(chroma, burst_abs_ref, burststart, burstend):
    """Scale chroma according to the level of the color burst the line."""
    output = np.zeros(chroma.size, dtype=np.double)

    line = chroma
    burst_abs_mean = lddu.rms(line[burststart:burstend])
    # np.sqrt(np.mean(np.square(line[burststart:burstend])))
    #    burst_abs_mean = np.mean(np.abs(line[burststart:burstend]))
    scale = burst_abs_ref / burst_abs_mean if burst_abs_mean != 0 else 1
    output = line * scale

    return output


def getpulses_override(field):
    """Find sync pulses in the demodulated video sigal

    NOTE: TEMPORARY override until an override for the value itself is added upstream.
    """
    # pass one using standard levels

    # pulse_hz range:  vsync_ire - 10, maximum is the 50% crossing point to sync
    pulse_hz_min = field.rf.iretohz(field.rf.SysParams["vsync_ire"] - 10)
    pulse_hz_max = field.rf.iretohz(field.rf.SysParams["vsync_ire"] / 2)

    pulses = lddu.findpulses(
        field.data["video"]["demod_05"], pulse_hz_min, pulse_hz_max
    )

    if len(pulses) == 0:
        # can't do anything about this
        return pulses

    # determine sync pulses from vsync
    vsync_locs = []
    vsync_means = []

    for i, p in enumerate(pulses):
        if p.len > field.usectoinpx(10):
            vsync_locs.append(i)
            vsync_means.append(
                np.mean(
                    field.data["video"]["demod_05"][
                        int(p.start + field.rf.freq) : int(
                            p.start + p.len - field.rf.freq
                        )
                    ]
                )
            )

    if len(vsync_means) == 0:
        return None

    synclevel = np.median(vsync_means)

    if np.abs(field.rf.hztoire(synclevel) - field.rf.SysParams["vsync_ire"]) < 5:
        # sync level is close enough to use
        return pulses

    if vsync_locs is None or not len(vsync_locs):
        return None

    # Now compute black level and try again

    # take the eq pulses before and after vsync
    r1 = range(vsync_locs[0] - 5, vsync_locs[0])
    r2 = range(vsync_locs[-1] + 1, vsync_locs[-1] + 6)

    black_means = []

    for i in itertools.chain(r1, r2):
        if i < 0 or i >= len(pulses):
            continue

        p = pulses[i]
        if inrange(p.len, field.rf.freq * 0.75, field.rf.freq * 3):
            black_means.append(
                np.mean(
                    field.data["video"]["demod_05"][
                        int(p.start + (field.rf.freq * 5)) : int(
                            p.start + (field.rf.freq * 20)
                        )
                    ]
                )
            )

    blacklevel = np.median(black_means)

    pulse_hz_min = synclevel - (field.rf.SysParams["hz_ire"] * 10)
    pulse_hz_max = (blacklevel + synclevel) / 2

    return lddu.findpulses(field.data["video"]["demod_05"], pulse_hz_min, pulse_hz_max)


def filter_simple(data, filter_coeffs):
    return sps.sosfiltfilt(filter_coeffs, data, padlen=150)


@njit
def comb_c_pal(data, line_len):
    """Very basic comb filter, adds the signal together with a signal delayed by 2H,
    and one advanced by 2H
    line by line. VCRs do this to reduce crosstalk.
    """

    data2 = data.copy()
    numlines = len(data) // line_len
    for line_num in range(16, numlines - 2):
        adv2h = data2[(line_num + 2) * line_len : (line_num + 3) * line_len]
        delayed2h = data2[(line_num - 2) * line_len : (line_num - 1) * line_len]
        line_slice = data[line_num * line_len : (line_num + 1) * line_len]
        # Let the delayed signal contribute 1/4 and advanced 1/4.
        # Could probably make the filtering configurable later.
        data[line_num * line_len : (line_num + 1) * line_len] = (
            (line_slice) - (delayed2h) - adv2h
        ) / 3
    return data


@njit
def comb_c_ntsc(data, line_len):
    """Very basic comb filter, adds the signal together with a signal delayed by 1H,
    line by line. VCRs do this to reduce crosstalk.
    """

    data2 = data.copy()
    numlines = len(data) // line_len
    for line_num in range(16, numlines - 2):
        delayed1h = data2[(line_num - 1) * line_len : (line_num) * line_len]
        line_slice = data[line_num * line_len : (line_num + 1) * line_len]
        # Let the delayed signal contribute 1/3.
        # Could probably make the filtering configurable later.
        data[line_num * line_len : (line_num + 1) * line_len] = (
            (line_slice * 2) - (delayed1h)
        ) / 3
    return data


@njit
def upconvert_chroma(
    chroma,
    lineoffset,
    linesout,
    outwidth,
    chroma_heterodyne,
    phase_rotation,
    starting_phase,
):
    uphet = np.zeros(len(chroma), dtype=np.double)
    if phase_rotation == 0:
        # Track 1 - for PAL, phase doesn't change.
        start = lineoffset
        end = lineoffset + (outwidth * linesout)
        heterodyne = chroma_heterodyne[0][start:end]
        c = chroma[start:end]
        # Mixing the chroma signal with a signal at the frequency of colour under + fsc gives us
        # a signal with frequencies at the difference and sum, the difference is what we want as
        # it's at the right frequency.
        mixed = heterodyne * c

        uphet[start:end] = mixed

    else:
        #        rotation = [(0,0),(90,-270),(180,-180),(270,-90)]
        # Track 2 - needs phase rotation or the chroma will be inverted.
        phase = starting_phase
        for linenumber in range(lineoffset, linesout + lineoffset):
            linestart = (linenumber - lineoffset) * outwidth
            lineend = linestart + outwidth

            heterodyne = chroma_heterodyne[phase][linestart:lineend]

            c = chroma[linestart:lineend]

            line = heterodyne * c

            uphet[linestart:lineend] = line

            phase = (phase + phase_rotation) % 4
    return uphet


@njit
def burst_deemphasis(chroma, lineoffset, linesout, outwidth, burstarea):
    for line in range(lineoffset, linesout + lineoffset):
        linestart = (line - lineoffset) * outwidth
        lineend = linestart + outwidth

        chroma[linestart + burstarea[1] + 5 : lineend] *= 2

    return chroma


def process_chroma(field, track_phase, disable_deemph=False):
    # Run TBC/downscale on chroma.
    chroma, _, _ = ldd.Field.downscale(field, channel="demod_burst")

    lineoffset = field.lineoffset + 1
    linesout = field.outlinecount
    outwidth = field.outlinelen

    burstarea = (
        math.floor(field.usectooutpx(field.rf.SysParams["colorBurstUS"][0]) - 5),
        math.ceil(field.usectooutpx(field.rf.SysParams["colorBurstUS"][1])) + 10,
    )

    # For NTSC, the color burst amplitude is doubled when recording, so we have to undo that.
    if field.rf.system == "NTSC" and not disable_deemph:
        chroma = burst_deemphasis(chroma, lineoffset, linesout, outwidth, burstarea)

    # Track 2 is rotated ccw in both NTSC and PAL for VHS
    # u-matic has no phase rotation.
    phase_rotation = -1 if track_phase is not None else 0
    # What phase we start on. (Needed for NTSC to get the color phase correct)
    starting_phase = 0

    if track_phase is not None and field.rf.field_number % 2 == track_phase:
        if field.rf.system == "PAL":
            # For PAL, track 1 has no rotation.
            phase_rotation = 0
        elif field.rf.system == "NTSC":
            # For NTSC, track 1 rotates cw
            phase_rotation = 1
            starting_phase = 1
        else:
            raise Exception("Unknown video system!", field.rf.system)

    uphet = upconvert_chroma(
        chroma,
        lineoffset,
        linesout,
        outwidth,
        field.rf.chroma_heterodyne,
        phase_rotation,
        starting_phase,
    )

    # uphet = comb_c_pal(uphet,outwidth)

    # Filter out unwanted frequencies from the final chroma signal.
    # Mixing the signals will produce waves at the difference and sum of the
    # frequencies. We only want the difference wave which is at the correct color
    # carrier frequency here.
    # We do however want to be careful to avoid filtering out too much of the sideband.
    uphet = filter_simple(uphet, field.rf.Filters["FChromaFinal"])

    # Basic comb filter for NTSC to calm the color a little.
    if field.rf.system == "NTSC":
        uphet = comb_c_ntsc(uphet, outwidth)
    #    else:
    #        uphet = comb_c_pal(uphet, outwidth)

    # Final automatic chroma gain.
    uphet = acc(
        uphet,
        field.rf.SysParams["burst_abs_ref"],
        burstarea[0],
        burstarea[1],
        outwidth,
        linesout,
    )

    return uphet


def decode_chroma_vhs(field):
    """Do track detection if needed and upconvert the chroma signal"""
    # Use field number based on raw data position
    # This may not be 100% accurate, so we may want to add some more logic to
    # make sure we re-check the phase occasionally.
    raw_loc = field.rf.decoder.readloc / field.rf.decoder.bytes_per_field

    check_increment_field_no(field.rf)

    # If we moved significantly more than the length of one field, re-check phase
    # as we may have skipped fields.
    if raw_loc - field.rf.last_raw_loc > 2.0:
        if field.rf.detect_track:
            ldd.logger.info("Possibly skipped track, re-checking phase..")
            field.rf.needs_detect

    if field.rf.detect_track and field.rf.needs_detect:
        field.rf.track_phase = field.try_detect_track()
        field.rf.needs_detect = False

    uphet = process_chroma(field, field.rf.track_phase)
    field.uphet_temp = uphet
    # Store previous raw location so we can detect if we moved in the next call.
    field.rf.last_raw_loc = raw_loc
    return chroma_to_u16(uphet)


def decode_chroma_umatic(field):
    """Do track detection if needed and upconvert the chroma signal"""
    # Use field number based on raw data position
    # This may not be 100% accurate, so we may want to add some more logic to
    # make sure we re-check the phase occasionally.
    raw_loc = field.rf.decoder.readloc / field.rf.decoder.bytes_per_field

    check_increment_field_no(field.rf)

    uphet = process_chroma(field, None, True)
    field.uphet_temp = uphet
    # Store previous raw location so we can detect if we moved in the next call.
    field.rf.last_raw_loc = raw_loc
    return chroma_to_u16(uphet)


def get_burst_area(field):
    return (
        math.floor(field.usectooutpx(field.rf.SysParams["colorBurstUS"][0])),
        math.ceil(field.usectooutpx(field.rf.SysParams["colorBurstUS"][1])),
    )


@njit
def get_line(data, line_length, line):
    return data[line * line_length : (line + 1) * line_length]


class LineInfo:
    """Helper class to store line burst info for PAL."""

    def __init__(self, num):
        self.linenum = num
        self.bp = 0
        self.bq = 0
        self.vsw = -1
        self.burst_norm = 0

    def __str__(self):
        return "<num: %s, bp: %s, bq: %s, vsw: %s, burst_norm: %s>" % (
            self.linenum,
            self.bp,
            self.bq,
            self.vsw,
            self.burst_norm,
        )


def mean_of_burst_sums(chroma_data, line_length, lines, burst_start, burst_end):
    """Sum the burst areas of two and two lines together, and return the mean of these sums."""
    IGNORED_LINES = 16

    burst_sums = []

    # We ignore the top and bottom 16 lines. The top will typically not have a color burst, and
    # the bottom 16 may be after or at the head switch where the phase rotation will be different.
    start_line = IGNORED_LINES
    end_line = lines - IGNORED_LINES

    for line_number in range(start_line, end_line, 2):
        burst_a = get_line(chroma_data, line_length, line_number)[burst_start:burst_end]
        burst_b = get_line(chroma_data, line_length, line_number + 1)[
            burst_start:burst_end
        ]

        # Use the absolute of the sums to differences cancelling out.
        mean_dev = np.mean(abs(burst_a + burst_b))

        burst_sums.append(mean_dev)

    mean_burst_sum = np.nanmean(burst_sums)
    return mean_burst_sum


def detect_burst_pal(
    chroma_data, sine_wave, cosine_wave, burst_area, line_length, lines
):
    """Decode the burst of most lines to see if we have a valid PAL color burst."""

    # Ignore the first and last 16 lines of the field.
    # first ones contain sync and often doesn't have color burst,
    # while the last lines of the field will contain the head switch and may be distorted.
    IGNORED_LINES = 16
    line_data = []
    burst_norm = np.full(lines, np.nan)
    # Decode the burst vectors on each line and try to get an average of the burst amplitude.
    for linenumber in range(IGNORED_LINES, lines - IGNORED_LINES):
        info = detect_burst_pal_line(
            chroma_data, sine_wave, cosine_wave, burst_area, line_length, linenumber
        )
        line_data.append(info)
        burst_norm[linenumber] = info.burst_norm

    burst_mean = np.nanmean(burst_norm[IGNORED_LINES : lines - IGNORED_LINES])

    return line_data, burst_mean


def detect_burst_pal_line(
    chroma_data, sine, cosine, burst_area, line_length, line_number
):
    """Detect burst function ported from the C++ chroma decoder (palcolour.cpp)

    Tries to decode the PAL chroma vectors from the line's color burst
    """
    empty_line = np.zeros_like(chroma_data[0:line_length])
    num_lines = chroma_data.size / line_length

    # Use an empty line if we try to access outside the field.
    def line_or_empty(line):
        return (
            get_line(chroma_data, line_length, line)
            if line >= 0 and line < num_lines
            else empty_line
        )

    in0 = line_or_empty(line_number)
    in1 = line_or_empty(line_number - 1)
    in2 = line_or_empty(line_number + 1)
    in3 = line_or_empty(line_number - 2)
    in4 = line_or_empty(line_number + 2)
    bp = 0
    bq = 0
    bpo = 0
    bqo = 0

    # (Comment from palcolor.cpp)
    # Find absolute burst phase relative to the reference carrier by
    # product detection.
    #
    # To avoid hue-shifts on alternate lines, the phase is determined by
    # averaging the phase on the current-line with the average of two
    # other lines, one above and one below the current line.
    #
    # For PAL we use the next-but-one line above and below (in the field),
    # which will have the same V-switch phase as the current-line (and 180
    # degree change of phase), and we also analyse the average (bpo/bqo
    # 'old') of the line immediately above and below, which have the
    # opposite V-switch phase (and a 90 degree subcarrier phase shift).
    for i in range(burst_area[0], burst_area[1]):
        bp += ((in0[i] - ((in3[i] + in4[i]) / 2.0)) / 2.0) * sine[i]
        bq += ((in0[i] - ((in3[i] + in4[i]) / 2.0)) / 2.0) * cosine[i]
        bpo += ((in2[i] - in1[i]) / 2.0) * sine[i]
        bqo += ((in2[i] - in1[i]) / 2.0) * cosine[i]

    # (Comment from palcolor.cpp)
    # Normalise the sums above
    burst_length = burst_area[1] - burst_area[0]

    bp /= burst_length
    bq /= burst_length
    bpo /= burst_length
    bqo /= burst_length

    # (Comment from palcolor.cpp)
    # Detect the V-switch state on this line.
    # I forget exactly why this works, but it's essentially comparing the
    # vector magnitude /difference/ between the phases of the burst on the
    # present line and previous line to the magnitude of the burst. This
    # may effectively be a dot-product operation...
    line = LineInfo(line_number)
    if ((bp - bpo) * (bp - bpo) + (bq - bqo) * (bq - bqo)) < (bp * bp + bq * bq) * 2:
        line.vsw = 1

    # (Comment from palcolor.cpp)
    # Average the burst phase to get -U (reference) phase out -- burst
    # phase is (-U +/-V). bp and bq will be of the order of 1000.
    line.bp = (bp - bqo) / 2
    line.bq = (bq + bpo) / 2

    # (Comment from palcolor.cpp)
    # Normalise the magnitude of the bp/bq vector to 1.
    # Kill colour if burst too weak.
    # XXX magic number 130000 !!! check!
    burst_norm = max(math.sqrt(line.bp * line.bp + line.bq * line.bq), 130000.0 / 128)
    line.burst_norm = burst_norm
    line.bp /= burst_norm
    line.bq /= burst_norm

    return line


@njit
def detect_burst_ntsc(
    chroma_data, sine_wave, cosine_wave, burst_area, line_length, lines
):
    """Check the phase of the color burst."""

    # Ignore the first and last 16 lines of the field.
    # first ones contain sync and often doesn't have color burst,
    # while the last lines of the field will contain the head switch and may be distorted.
    IGNORED_LINES = 16
    odd_i_acc = 0
    even_i_acc = 0

    for linenumber in range(IGNORED_LINES, lines - IGNORED_LINES):
        bi, _, _ = detect_burst_ntsc_line(
            chroma_data, sine_wave, cosine_wave, burst_area, line_length, linenumber
        )
        #        line_data.append((bi, bq, linenumber))
        if linenumber % 2 == 0:
            even_i_acc += bi
        else:
            odd_i_acc += bi

    num_lines = lines - (IGNORED_LINES * 2)

    return even_i_acc / num_lines, odd_i_acc / num_lines


@njit
def detect_burst_ntsc_line(
    chroma_data, sine, cosine, burst_area, line_length, line_number
):
    bi = 0
    bq = 0
    # TODO:
    sine = sine[burst_area[0] :]
    cosine = cosine[burst_area[0] :]
    line = get_line(chroma_data, line_length, line_number)
    for i in range(burst_area[0], burst_area[1]):
        bi += line[i] * sine[i]
        bq += line[i] * cosine[i]

    burst_length = burst_area[1] - burst_area[0]

    bi /= burst_length
    bq /= burst_length

    burst_norm = max(math.sqrt(bi * bi + bq * bq), 130000.0 / 128)
    bi /= burst_norm
    bq /= burst_norm
    return bi, bq, burst_norm


def get_field_phase_id(field):
    """Try to determine which of the 4 NTSC phase cycles the field is.
    For tapes the result seem to not be cyclical at all, not sure if that's normal
    or if something is off.
    The most relevant thing is which lines the burst phase is positive or negative on.
    """
    burst_area = get_burst_area(field)

    sine_wave = field.rf.fsc_wave
    cosine_wave = field.rf.fsc_cos_wave

    # Try to detect the average burst phase of odd and even lines.
    even, odd = detect_burst_ntsc(
        field.uphet_temp,
        sine_wave,
        cosine_wave,
        burst_area,
        field.outlinelen,
        field.outlinecount,
    )

    # This map is based on (first field, field14)
    map4 = {
        (True, True): 1,
        (False, False): 2,
        (True, False): 3,
        (False, True): 4,
    }

    phase_id = map4[(field.isFirstField, even < odd)]

    # ldd.logger.info("Field: %i, Odd I %f , Even I %f, phase id %i, field first %i",
    #                field.rf.field_number, even, odd, phase_id, field.isFirstField)

    return phase_id


def find_crossings(data, threshold):
    """Find where the data crosses the set threshold."""

    # We do this by constructing array where positions above
    # the threshold are marked as true, other sfalse,
    # and use diff to mark where the value changes.
    crossings = np.diff(data < threshold)
    # TODO: See if we can avoid reduntantly looking for both up and
    # down crossing when we just need one of them.
    return crossings


def find_crossings_dir(data, threshold, look_for_down):
    """Find where the data crosses the set threshold
    the look_for_down parameters determines if the crossings returned are down
    or up crossings.
    ."""
    crossings = find_crossings(data, threshold)
    crossings_pos = np.argwhere(crossings)[:, 0]
    if len(crossings_pos) <= 0:
        return []
    first_cross = crossings_pos[0]
    if first_cross >= len(data):
        return []
    first_crossing_is_down = data[first_cross] > data[first_cross + 1]
    if first_crossing_is_down == look_for_down:
        return crossings_pos[::2]
    else:
        return crossings_pos[1::2]


def combine_to_dropouts(crossings_down, crossings_up, merge_threshold):
    """Combine arrays of up and down crossings, and merge ones with small gaps between them.
    Intended to be used where up and down crossing levels are different, the two lists will not
    always alternate or have the same length.
    Returns a list of start/end tuples.
    """
    used = []

    # TODO: Fix when ending on dropout

    cr_up = iter(crossings_up)
    last_u = 0
    # Loop through crossings and combine
    # TODO: Doing this via a loop is probably not ideal in python,
    # we may want to look for a way to more directly generate a list of down/up crossings
    # with hysteresis.
    for d in crossings_down:
        if d < last_u:
            continue

        # If the distance between two dropouts is very small, we merge them.
        if d - last_u < merge_threshold and len(used) > 0:
            # Pop the last added dropout and use it's starting point
            # as the start of the merged one.
            last = used.pop()
            d = last[0]

        for u in cr_up:
            if u > d:
                used.append((d, u))
                last_u = u
                break

    return used


def detect_dropouts_rf(field):
    """Look for dropouts in the input data, based on rf envelope amplitude.
    Uses either an percentage of the frame average rf level, or an absolute value.
    TODO: A more advanced algorithm with hysteresis etc.
    """
    env = field.data["video"]["envelope"]
    threshold_p = field.rf.dod_threshold_p
    threshold_abs = field.rf.dod_threshold_a
    hysteresis = field.rf.dod_hysteresis

    threshold = 0.0
    if threshold_abs is not None:
        threshold = threshold_abs
    else:
        # Generate a threshold based on the field envelope average.
        # This may not be ideal on a field with a lot of droputs,
        # so we may want to use statistics of the previous averages
        # to avoid the threshold ending too low.
        field_average = np.mean(field.data["video"]["envelope"])
        threshold = field_average * threshold_p

    errlist = []

    crossings_down = find_crossings_dir(env, threshold, True)
    crossings_up = find_crossings_dir(env, threshold * hysteresis, False)

    if (
        len(crossings_down) > 0
        and len(crossings_up) > 0
        and crossings_down[0] > crossings_up[0]
        and env[0] < threshold
    ):
        # Handle if we start on a dropout by adding a zero at the start since we won't have any
        # down crossing for it in the data.
        crossings_down = np.concatenate((np.array([0]), crossings_down), axis=None)

    errlist = combine_to_dropouts(
        crossings_down, crossings_up, vhs_formats.DOD_MERGE_THRESHOLD
    )

    # Drop very short dropouts that were not merged.
    # We do this after mergin to avoid removing short consecutive dropouts that
    # could be merged.
    errlist = list(filter(lambda s: s[1] - s[0] > vhs_formats.DOD_MIN_LENGTH, errlist))

    rv_lines = []
    rv_starts = []
    rv_ends = []

    # Convert to tbc positions.
    dropouts = dropout_errlist_to_tbc(field, errlist)
    for r in dropouts:
        rv_lines.append(r[0] - 1)
        rv_starts.append(int(r[1]))
        rv_ends.append(int(r[2]))

    return rv_lines, rv_starts, rv_ends


def dropout_errlist_to_tbc(field, errlist):
    """Convert data from raw data coordinates to tbc coordinates, and splits up
    multi-line dropouts.
    """
    dropouts = []

    if len(errlist) == 0:
        return dropouts

    # Now convert the above errlist into TBC locations
    errlistc = errlist.copy()

    lineoffset = -field.lineoffset

    # Remove dropouts occuring before the start of the frame so they don't
    # cause the rest to be skipped
    curerr = errlistc.pop(0)
    while len(errlistc) > 0 and curerr[0] < field.linelocs[field.lineoffset]:
        curerr = errlistc.pop(0)

    # TODO: This could be reworked to be a bit cleaner and more performant.

    for line in range(field.lineoffset, field.linecount + field.lineoffset):
        while curerr is not None and inrange(
            curerr[0], field.linelocs[line], field.linelocs[line + 1]
        ):
            start_rf_linepos = curerr[0] - field.linelocs[line]
            start_linepos = start_rf_linepos / (
                field.linelocs[line + 1] - field.linelocs[line]
            )
            start_linepos = int(start_linepos * field.outlinelen)

            end_rf_linepos = curerr[1] - field.linelocs[line]
            end_linepos = end_rf_linepos / (
                field.linelocs[line + 1] - field.linelocs[line]
            )
            end_linepos = int(np.round(end_linepos * field.outlinelen))

            first_line = line + 1 + lineoffset

            # If the dropout spans multiple lines, we need to split it up into one for each line.
            if end_linepos > field.outlinelen:
                num_lines = end_linepos // field.outlinelen

                # First line.
                dropouts.append((first_line, start_linepos, field.outlinelen))
                # Full lines in the middle.
                for n in range(num_lines - 1):
                    dropouts.append((first_line + n + 1, 0, field.outlinelen))
                # leftover on last line.
                dropouts.append(
                    (
                        first_line + (num_lines),
                        0,
                        np.remainder(end_linepos, field.outlinelen),
                    )
                )
            else:
                dropouts.append((first_line, start_linepos, end_linepos))

            if len(errlistc):
                curerr = errlistc.pop(0)
            else:
                curerr = None

    return dropouts


# Phase comprensation stuff - needs rework.
# def phase_shift(data, angle):
#     return np.fft.irfft(np.fft.rfft(data) * np.exp(1.0j * angle), len(data)).real


def check_increment_field_no(rf):
    """Increment field number if the raw data location moved significantly since the last call"""
    raw_loc = rf.decoder.readloc / rf.decoder.bytes_per_field

    if rf.last_raw_loc is None:
        rf.last_raw_loc = raw_loc

    if raw_loc > rf.last_raw_loc:
        rf.field_number += 1
    else:
        ldd.logger.info("Raw data loc didn't advance.")


class FieldPALVHS(ldd.FieldPAL):
    def __init__(self, *args, **kwargs):
        super(FieldPALVHS, self).__init__(*args, **kwargs)

    def refine_linelocs_pilot(self, linelocs=None):
        """Override this as standard vhs does not use have a pilot burst."""
        if linelocs is None:
            linelocs = self.linelocs2.copy()
        else:
            linelocs = linelocs.copy()

        return linelocs

    def downscale(self, final=False, *args, **kwargs):
        dsout, dsaudio, dsefm = super(FieldPALVHS, self).downscale(
            final, *args, **kwargs
        )
        dschroma = decode_chroma_vhs(self)

        return (dsout, dschroma), dsaudio, dsefm

    def calc_burstmedian(self):
        # Set this to a constant value for now to avoid the comb filter messing with chroma levels.
        return 1.0

    def try_detect_track(self):
        """Try to detect what video track we are on.

        VHS tapes have two tracks with different azimuth that alternate and are read by alternating
        heads on the video drum. The phase of the color heterodyne varies depending on what track is
        being read from to avoid chroma crosstalk.
        Additionally, most tapes are recorded with a luma half-shift which shifts the fm-encoded
        luma frequencies slightly depending on the track to avoid luma crosstalk.
        """
        ldd.logger.info("Trying to detect track phase...")
        burst_area = (
            math.floor(self.usectooutpx(self.rf.SysParams["colorBurstUS"][0])),
            math.ceil(self.usectooutpx(self.rf.SysParams["colorBurstUS"][1])),
        )

        # Upconvert chroma twice, once for each possible track phase
        uphet = [process_chroma(self, 0), process_chroma(self, 1)]

        sine_wave = self.rf.fsc_wave
        cosine_wave = self.rf.fsc_cos_wave

        # Try to decode the color burst from each of the upconverted chroma signals
        phase0, phase0_mean = detect_burst_pal(
            uphet[0],
            sine_wave,
            cosine_wave,
            burst_area,
            self.outlinelen,
            self.outlinecount,
        )
        phase1, phase1_mean = detect_burst_pal(
            uphet[1],
            sine_wave,
            cosine_wave,
            burst_area,
            self.outlinelen,
            self.outlinecount,
        )

        # We use the one where the phase of the chroma vectors make the most sense.
        assumed_phase = int(phase0_mean < phase1_mean)

        ldd.logger.info("Phase previously set: %i", self.rf.track_phase)
        ldd.logger.info("phase0 mean: %d", phase0_mean)
        ldd.logger.info("phase1 mean: %d", phase1_mean)
        ldd.logger.info("assumed_phase: %d", assumed_phase)

        return assumed_phase

    def determine_field_number(self):
        """Workaround to shut down phase id mismatch warnings, the actual code
        doesn't work properly with the vhs output at the moment."""
        return 1 + (self.rf.field_number % 8)

    def getpulses(self):
        """Find sync pulses in the demodulated video sigal

        NOTE: TEMPORARY override until an override for the value itself is added upstream.
        """
        return getpulses_override(self)

    def compute_deriv_error(self, linelocs, baserr):
        """Disabled this for now as tapes have large variations in line pos
        Due to e.g head switch.
        compute errors based off the second derivative - if it exceeds 1 something's wrong,
        and if 4 really wrong...
        """
        return baserr

    def dropout_detect(self):
        return detect_dropouts_rf(self)


class FieldPALUMatic(ldd.FieldPAL):
    def __init__(self, *args, **kwargs):
        super(FieldPALUMatic, self).__init__(*args, **kwargs)

    def refine_linelocs_pilot(self, linelocs=None):
        """Override this as regular-band u-matic does not have a pilot burst."""
        if linelocs is None:
            linelocs = self.linelocs2.copy()
        else:
            linelocs = linelocs.copy()

        return linelocs

    def downscale(self, final=False, *args, **kwargs):
        dsout, dsaudio, dsefm = super(FieldPALUMatic, self).downscale(
            final, *args, **kwargs
        )
        dschroma = decode_chroma_umatic(self)

        return (dsout, dschroma), dsaudio, dsefm

    def calc_burstmedian(self):
        # Set this to a constant value for now to avoid the comb filter messing with chroma levels.
        return 1.0

    def determine_field_number(self):
        """Workaround to shut down phase id mismatch warnings, the actual code
        doesn't work properly with the vhs output at the moment."""
        return 1 + (self.rf.field_number % 8)

    def getpulses(self):
        """Find sync pulses in the demodulated video sigal

        NOTE: TEMPORARY override until an override for the value itself is added upstream.
        """
        return getpulses_override(self)

    def compute_deriv_error(self, linelocs, baserr):
        """Disabled this for now as tapes have large variations in line pos
        Due to e.g head switch.
        compute errors based off the second derivative - if it exceeds 1 something's wrong,
        and if 4 really wrong...
        """
        return baserr

    def dropout_detect(self):
        return detect_dropouts_rf(self)


class FieldNTSCVHS(ldd.FieldNTSC):
    def __init__(self, *args, **kwargs):
        super(FieldNTSCVHS, self).__init__(*args, **kwargs)
        self.fieldPhaseID = 0

    def refine_linelocs_burst(self, linelocs=None):
        """Override this as it's LD specific
        At some point in the future we could maybe use the burst location to improve hsync accuracy,
        but ignore it for now.
        """
        if linelocs is None:
            linelocs = self.linelocs2
        else:
            linelocs = linelocs.copy()

        return linelocs

    def calc_burstmedian(self):
        # Set this to a constant value for now to avoid the comb filter messing with chroma levels.
        return 1.0

    def try_detect_track(self):
        """Try to detect which track the current field was read from.
        returns 0 or 1 depending on detected track phase.

        We use the fact that the color burst in NTSC is inverted on every line, so
        in a perfect signal, the burst from one line and the previous one should cancel
        each other out when summed together. When upconverting with the wrong phase rotation,
        the bursts will have the same phase instead, and thus the mean absolute
        sum will be much higher. This seem to give a reasonably good guess, but could probably
        be improved.
        """
        ldd.logger.info("Trying to detect track phase...")
        burst_area = (
            math.floor(self.usectooutpx(self.rf.SysParams["colorBurstUS"][0])),
            math.ceil(self.usectooutpx(self.rf.SysParams["colorBurstUS"][1])),
        )

        # Upconvert chroma twice, once for each possible track phase
        uphet = [process_chroma(self, 0, True), process_chroma(self, 1, True)]

        # Look at the bursts from each upconversion and see which one looks most
        # normal.
        burst_mean_sum_0 = mean_of_burst_sums(
            uphet[0], self.outlinelen, self.outlinecount, burst_area[0], burst_area[1]
        )

        burst_mean_sum_1 = mean_of_burst_sums(
            uphet[1], self.outlinelen, self.outlinecount, burst_area[0], burst_area[1]
        )

        assumed_phase = int(burst_mean_sum_1 < burst_mean_sum_0)

        ldd.logger.info("burst mean sum 0: %f", burst_mean_sum_0)
        ldd.logger.info("burst mean sum 1: %f", burst_mean_sum_1)
        ldd.logger.info("assumed phase: %i", assumed_phase)

        return assumed_phase

    def downscale(self, linesoffset=0, final=False, *args, **kwargs):
        """Downscale the channels and upconvert chroma to standard color carrier frequency."""
        dsout, dsaudio, dsefm = super(FieldNTSCVHS, self).downscale(
            linesoffset, final, *args, **kwargs
        )

        dschroma = decode_chroma_vhs(self)

        self.fieldPhaseID = get_field_phase_id(self)

        return (dsout, dschroma), dsaudio, dsefm

    def dropout_detect(self):
        return detect_dropouts_rf(self)

    def getpulses(self):
        """Find sync pulses in the demodulated video sigal

        NOTE: TEMPORARY override until an override for the value itself is added upstream.
        """
        return getpulses_override(self)

    def compute_deriv_error(self, linelocs, baserr):
        """Disabled this for now as line starts can vary widely."""
        return baserr


class FieldNTSCUMatic(ldd.FieldNTSC):
    def __init__(self, *args, **kwargs):
        super(FieldNTSCUMatic, self).__init__(*args, **kwargs)
        self.fieldPhaseID = 0

    def refine_linelocs_burst(self, linelocs=None):
        """Override this as it's LD specific
        At some point in the future we could maybe use the burst location to improve hsync accuracy,
        but ignore it for now.
        """
        if linelocs is None:
            linelocs = self.linelocs2
        else:
            linelocs = linelocs.copy()

        return linelocs

    def calc_burstmedian(self):
        # Set this to a constant value for now to avoid the comb filter messing with chroma levels.
        return 1.0

    def downscale(self, linesoffset=0, final=False, *args, **kwargs):
        dsout, dsaudio, dsefm = super(FieldNTSCUMatic, self).downscale(
            linesoffset, final, *args, **kwargs
        )
        dschroma = decode_chroma_umatic(self)

        self.fieldPhaseID = self.fieldPhaseID = get_field_phase_id(self)

        return (dsout, dschroma), dsaudio, dsefm

    def dropout_detect(self):
        return detect_dropouts_rf(self)

    def getpulses(self):
        """Find sync pulses in the demodulated video sigal

        NOTE: TEMPORARY override until an override for the value itself is added upstream.
        """
        return getpulses_override(self)

    def compute_deriv_error(self, linelocs, baserr):
        """Disabled this for now as line starts can vary widely."""
        return baserr


# Superclass to override laserdisc-specific parts of ld-decode with stuff that works for VHS
#
# We do this simply by using inheritance and overriding functions. This results in some redundant
# work that is later overridden, but avoids altering any ld-decode code to ease merging back in
# later as the ld-decode is in flux at the moment.
class VHSDecode(ldd.LDdecode):
    def __init__(
        self,
        fname_in,
        fname_out,
        freader,
        logger,
        system="NTSC",
        tape_format="VHS",
        doDOD=True,
        threads=1,
        inputfreq=40,
        level_adjust=0.2,
        rf_options={},
        extra_options={},
    ):
        super(VHSDecode, self).__init__(
            fname_in,
            fname_out,
            freader,
            logger,
            analog_audio=False,
            system=system,
            doDOD=doDOD,
            threads=threads,
            extra_options=extra_options,
        )
        # Adjustment for output to avoid clipping.
        self.level_adjust = level_adjust
        # Overwrite the rf decoder with the VHS-altered one
        self.rf = VHSRFDecode(
            system=system,
            tape_format=tape_format,
            inputfreq=inputfreq,
            rf_options=rf_options,
        )
        # Store reference to ourself in the rf decoder - needed to access data location for track
        # phase, may want to do this in a better way later.
        self.rf.decoder = self
        if system == "PAL":
            if tape_format == "UMATIC":
                self.FieldClass = FieldPALUMatic
            else:
                self.FieldClass = FieldPALVHS
        elif system == "NTSC":
            if tape_format == "UMATIC":
                self.FieldClass = FieldNTSCUMatic
            else:
                self.FieldClass = FieldNTSCVHS
        else:
            raise Exception("Unknown video system!", system)

        self.demodcache = VTRDemodCache(
            self.rf,
            self.infile,
            self.freader,
            num_worker_threads=self.numthreads,
            cvbs_decode=extra_options["cvbs"],
        )

        if fname_out is not None:
            self.outfile_chroma = open(fname_out + "_chroma.tbc", "wb")
        else:
            self.outfile_chroma = None

    # Override to avoid NaN in JSON.
    def calcsnr(self, f, snrslice):
        data = f.output_to_ire(f.dspicture[snrslice])

        signal = np.mean(data)
        noise = np.std(data)

        # Make sure signal is positive so we don't try to do log on a negative value.
        if signal < 0.0:
            ldd.logger.info(
                "WARNING: Negative mean for SNR, changing to absolute value."
            )
            signal = abs(signal)
        if noise == 0:
            return 0
        return 20 * np.log10(signal / noise)

    def calcpsnr(self, f, snrslice):
        data = f.output_to_ire(f.dspicture[snrslice])

        #        signal = np.mean(data)
        noise = np.std(data)
        if noise == 0:
            return 0
        return 20 * np.log10(100 / noise)

    def buildmetadata(self, f):
        if math.isnan(f.burstmedian):
            f.burstmedian = 0.0
        return super(VHSDecode, self).buildmetadata(f)

    # For laserdisc this decodes frame numbers from VBI metadata, but there won't be such a thing on
    # VHS, so just skip it.
    def decodeFrameNumber(self, f1, f2):
        return None

    # Again ignored for tapes
    def checkMTF(self, field, pfield=None):
        return True

    def writeout(self, dataset):
        f, fi, (picturey, picturec), audio, efm = dataset

        fi["audioSamples"] = 0
        self.fieldinfo.append(fi)

        self.outfile_video.write(picturey)
        self.outfile_chroma.write(picturec)
        self.fields_written += 1

    def close(self):
        setattr(self, "outfile_chroma", None)
        super(VHSDecode, self).close()

    def computeMetricsNTSC(self, metrics, f, fp=None):
        return None

    def build_json(self, f):
        try:
            jout = super(VHSDecode, self).build_json(f)
            black = jout["videoParameters"]["black16bIre"]
            white = jout["videoParameters"]["white16bIre"]

            jout["videoParameters"]["black16bIre"] = black * (1 - self.level_adjust)
            jout["videoParameters"]["white16bIre"] = white * (1 + self.level_adjust)
            return jout
        except TypeError as e:
            print("Cannot build json: %s" % e)
            return None


class VTRDemodCache(ldd.DemodCache):
    def __init__(
        self,
        rf,
        infile,
        loader,
        cachesize=256,
        num_worker_threads=1,
        MTF_tolerance=0.05,
        cvbs_decode=False,
    ):

        self.cvbs_decode = cvbs_decode

        super(VTRDemodCache, self).__init__(
            rf,
            infile,
            loader,
            cachesize,
            -1 if cvbs_decode else num_worker_threads,
            MTF_tolerance,
        )

    def worker(self, pipein):
        while True:
            ispiped = False
            if pipein.poll():
                item = pipein.recv()
                ispiped = True
            else:
                item = self.q_in.get()

            if item is None or item[0] == "END":
                return

            if item[0] == "DEMOD":
                blocknum, block, target_MTF = item[1:]

                output = {}

                if "fft" not in block:
                    output["fft"] = npfft.fft(block["rawinput"])
                    fftdata = output["fft"]
                else:
                    fftdata = block["fft"]

                if (
                    "demod" not in block
                    or np.abs(block["MTF"] - target_MTF) > self.MTF_tolerance
                ):
                    if not self.cvbs_decode:
                        # RF decode
                        output["demod"] = self.rf.demodblock(
                            fftdata=fftdata, mtf_level=target_MTF, cut=True
                        )
                    else:
                        # CVBS decode
                        output["demod"] = self.rf.cvbsblock(
                            fftdata=fftdata, mtf_level=target_MTF, cut=True
                        )

                    output["MTF"] = target_MTF
                    self.q_out.put((blocknum, output))

            elif item[0] == "NEWPARAMS":
                self.apply_newparams(item[1])

            if not ispiped:
                self.q_in.task_done()


class VHSRFDecode(ldd.RFDecode):
    def __init__(self, inputfreq=40, system="NTSC", tape_format="VHS", rf_options={}):

        # First init the rf decoder normally.
        super(VHSRFDecode, self).__init__(
            inputfreq, system, decode_analog_audio=False, has_analog_audio=False
        )

        # controls the sharpness EQ gain
        self.sharpness_level = (
            rf_options.get("sharpness", vhs_formats.DEFAULT_SHARPNESS) / 100
        )

        self.dod_threshold_p = rf_options.get(
            "dod_threshold_p", vhs_formats.DEFAULT_THRESHOLD_P_DDD
        )
        self.dod_threshold_a = rf_options.get("dod_threshold_a", None)
        self.dod_hysteresis = rf_options.get(
            "dod_hysteresis", vhs_formats.DEFAULT_HYSTERESIS
        )
        self.chroma_trap = rf_options.get("chroma_trap", False)
        track_phase = rf_options.get("track_phase", None)
        high_boost = rf_options.get("high_boost", None)
        self.notch = rf_options.get("notch", None)
        self.notch_q = rf_options.get("notch_q", 10.0)

        if track_phase is None:
            self.track_phase = 0
            self.detect_track = True
            self.needs_detect = True
        elif track_phase == 0 or track_phase == 1:
            self.track_phase = track_phase
            self.detect_track = False
            self.needs_detect = False
        else:
            raise Exception("Track phase can only be 0, 1 or None")
        self.hsync_tolerance = 0.8

        self.field_number = 0
        self.last_raw_loc = None

        # Then we override the laserdisc parameters with VHS ones.
        if system == "PAL":
            if tape_format == "UMATIC":
                self.SysParams = copy.deepcopy(vhs_formats.SysParams_PAL_UMATIC)
                self.DecoderParams = copy.deepcopy(vhs_formats.RFParams_PAL_UMATIC)
            else:
                # Give the decoder it's separate own full copy to be on the safe side.
                self.SysParams = copy.deepcopy(vhs_formats.SysParams_PAL_VHS)
                self.DecoderParams = copy.deepcopy(vhs_formats.RFParams_PAL_VHS)
        elif system == "NTSC":
            if tape_format == "UMATIC":
                self.SysParams = copy.deepcopy(vhs_formats.SysParams_NTSC_UMATIC)
                self.DecoderParams = copy.deepcopy(vhs_formats.RFParams_NTSC_UMATIC)
            else:
                self.SysParams = copy.deepcopy(vhs_formats.SysParams_NTSC_VHS)
                self.DecoderParams = copy.deepcopy(vhs_formats.RFParams_NTSC_VHS)
        else:
            raise Exception("Unknown video system! ", system)

        # Lastly we re-create the filters with the new parameters.
        self.computevideofilters()

        cc = self.DecoderParams["color_under_carrier"] / 1000000

        DP = self.DecoderParams

        self.high_boost = high_boost if high_boost is not None else DP["boost_bpf_mult"]

        self.Filters["RFVideoRaw"] = lddu.filtfft(
            sps.butter(
                DP["video_bpf_order"],
                [
                    DP["video_bpf_low"] / self.freq_hz_half,
                    DP["video_bpf_high"] / self.freq_hz_half,
                ],
                btype="bandpass",
            ),
            self.blocklen,
        )

        self.Filters["EnvLowPass"] = sps.butter(
            1, [1.0 / self.freq_half], btype="lowpass"
        )

        # Filter for rf before demodulating.
        y_fm = lddu.filtfft(
            sps.butter(
                DP["video_bpf_order"],
                [
                    DP["video_bpf_low"] / self.freq_hz_half,
                    DP["video_bpf_high"] / self.freq_hz_half,
                ],
                btype="bandpass",
            ),
            self.blocklen,
        )

        y_fm_lowpass = lddu.filtfft(
            sps.butter(
                DP["video_lpf_extra_order"],
                [DP["video_lpf_extra"] / self.freq_hz_half],
                btype="lowpass",
            ),
            self.blocklen,
        )

        y_fm_highpass = lddu.filtfft(
            sps.butter(
                DP["video_hpf_extra_order"],
                [DP["video_hpf_extra"] / self.freq_hz_half],
                btype="highpass",
            ),
            self.blocklen,
        )

        self.Filters["RFVideo"] = y_fm * y_fm_lowpass * y_fm_highpass

        self.Filters["RFTop"] = sps.butter(
            1,
            [
                DP["boost_bpf_low"] / self.freq_hz_half,
                DP["boost_bpf_high"] / self.freq_hz_half,
            ],
            btype="bandpass",
            output="sos",
        )

        # Video (luma) main de-emphasis
        #        db3, da3 = FMDeEmphasis(self.freq_hz, tau=DP["deemph_tau"]).get()
        db, da = FMDeEmphasisB(self.freq_hz, DP["deemph_gain"], DP["deemph_mid"]).get()

        #        da3, db3 = gen_high_shelf(260000 / 1.0e6, 14, 1 / 2, inputfreq)

        if False:
            import matplotlib.pyplot as plt

            corner_freq = 1 / (math.pi * 2 * DP["deemph_tau"])

            db2, da2 = FMDeEmphasisB(
                self.freq_hz, DP["deemph_gain"], DP["deemph_mid"] + 50000
            ).get()
            db3, da3 = FMDeEmphasisB(
                self.freq_hz, DP["deemph_gain"], DP["deemph_mid"] - 50000
            ).get()
            self.Filters["FVideo2"] = (
                lddu.filtfft((db2, da2), self.blocklen) * self.Filters["Fvideo_lpf"]
            )
            self.Filters["FVideo3"] = (
                lddu.filtfft((db3, da3), self.blocklen) * self.Filters["Fvideo_lpf"]
            )

            fig, (ax1, ax2, ax3, ax4) = plt.subplots(4, 1, sharex=True)

            w1, h1 = sps.freqz(db, da, fs=self.freq_hz)
            w2, h2 = sps.freqz(db2, da2, fs=self.freq_hz)
            w3, h3 = sps.freqz(db3, da3, fs=self.freq_hz)
            # VHS eyeballed freqs.
            test_arr = np.array(
                [
                    [
                        0.04,
                        0.05,
                        0.07,
                        0.1,
                        corner_freq / 1e6,
                        0.2,
                        0.3,
                        0.4,
                        0.5,
                        0.7,
                        1,
                        2,
                        3,
                        4,
                        5,
                    ],
                    [
                        0.4,
                        0.6,
                        1.2,
                        2.2,
                        3,
                        5.25,
                        7.5,
                        9.2,
                        10.5,
                        11.75,
                        12.75,
                        13.5,
                        13.8,
                        13.9,
                        14,
                    ],
                ]
            )
            # print(test_arr[0])
            test_arr[0] *= 1000000.0
            test_arr[1] *= -1
            #            test_arr[0::] *= 1e6

            # ax1.plot((20 * np.log10(self.Filters["Fdeemp"])))
            #        ax1.plot(hilbert, color='#FF0000')
            # ax1.plot(data, color="#00FF00")
            ax1.plot(test_arr[0], test_arr[1], color="#000000")
            ax1.plot(w1, 20 * np.log10(h1))
            ax2.plot(test_arr[0], test_arr[1], color="#000000")
            ax2.plot(w2, 20 * np.log10(h2))
            ax3.plot(test_arr[0], test_arr[1], color="#000000")
            ax3.plot(w3, 20 * np.log10(h3))
            ax4.plot(test_arr[0], test_arr[1])
            ax1.axhline(-3)
            ax2.axhline(-3)
            ax3.axhline(-3)
            ax1.axhline(-7)
            ax2.axhline(-7)
            ax3.axhline(-7)
            ax1.axvline(corner_freq)
            ax2.axvline(corner_freq)
            ax3.axvline(corner_freq)
            # print("Vsync IRE", self.SysParams["vsync_ire"])
            #            ax2 = ax1.twinx()
            #            ax3 = ax1.twinx()
            # ax2.plot(data[:2048])
            #            ax4.plot(env, color="#00FF00")
            #            ax3.plot(np.angle(hilbert))
            #            ax4.plot(hilbert.imag)
            #            crossings = find_crossings(env, 700)
            #            ax3.plot(crossings, color="#0000FF")
            plt.show()
            #            exit(0)

        self.Filters["FEnvPost"] = sps.butter(
            1, [700000 / self.freq_hz_half], btype="lowpass", output="sos"
        )

        self.Filters["Fdeemp"] = lddu.filtfft((db, da), self.blocklen)
        self.Filters["FVideo"] = self.Filters["Fvideo_lpf"] * self.Filters["Fdeemp"]
        SF = self.Filters
        SF["FVideo05"] = SF["Fvideo_lpf"] * SF["Fdeemp"] * SF["F05"]

        # Filter to pick out color-under chroma component.
        # filter at about twice the carrier. (This seems to be similar to what VCRs do)
        # TODO: Needs tweaking
        # Note: order will be doubled since we use filtfilt.
        chroma_lowpass = sps.butter(
            2,
            [50000 / self.freq_hz_half, DP["chroma_bpf_upper"] / self.freq_hz_half],
            btype="bandpass",
            output="sos",
        )
        self.Filters["FVideoBurst"] = chroma_lowpass

        if self.notch is not None:
            self.Filters["FVideoNotch"] = sps.iirnotch(
                self.notch / self.freq_half, self.notch_q
            )
            self.Filters["FVideoNotchF"] = lddu.filtfft(
                self.Filters["FVideoNotch"], self.blocklen
            )

        # The following filters are for post-TBC:
        # The output sample rate is at approx 4fsc
        fsc_mhz = self.SysParams["fsc_mhz"]
        out_sample_rate_mhz = fsc_mhz * 4
        out_frequency_half = out_sample_rate_mhz / 2
        het_freq = fsc_mhz + cc
        fieldlen = self.SysParams["outlinelen"] * max(self.SysParams["field_lines"])

        # Final band-pass filter for chroma output.
        # Mostly to filter out the higher-frequency wave that results from signal mixing.
        # Needs tweaking.
        # Note: order will be doubled since we use filtfilt.
        chroma_bandpass_final = sps.butter(
            1,
            [
                (fsc_mhz - 0.64) / out_frequency_half,
                (fsc_mhz + 0.24) / out_frequency_half,
            ],
            btype="bandpass",
            output="sos",
        )
        self.Filters["FChromaFinal"] = chroma_bandpass_final

        # Bandpass filter to select heterodyne frequency from the mixed fsc and color carrier signal
        het_filter = sps.butter(
            1,
            [
                (het_freq - 0.001) / out_frequency_half,
                (het_freq + 0.001) / out_frequency_half,
            ],
            btype="bandpass",
            output="sos",
        )
        samples = np.arange(fieldlen)

        # As this is done on the tbced signal, we need the sampling frequency of that,
        # which is 4fsc for NTSC and approx. 4 fsc for PAL.
        # TODO: Correct frequency for pal?
        cc_wave_scale = cc / out_sample_rate_mhz
        self.cc_ratio = cc_wave_scale
        # 0 phase downconverted color under carrier wave
        self.cc_wave = np.sin(2 * np.pi * cc_wave_scale * samples)
        # +90 deg and so on phase wave for track2 phase rotation
        cc_wave_90 = np.sin((2 * np.pi * cc_wave_scale * samples) + (np.pi / 2))  #
        cc_wave_180 = np.sin((2 * np.pi * cc_wave_scale * samples) + np.pi)
        cc_wave_270 = np.sin(
            (2 * np.pi * cc_wave_scale * samples) + np.pi + (np.pi / 2)
        )

        # Standard frequency color carrier wave.
        self.fsc_wave = utils.gen_wave_at_frequency(
            fsc_mhz, out_sample_rate_mhz, fieldlen
        )
        self.fsc_cos_wave = utils.gen_wave_at_frequency(
            fsc_mhz, out_sample_rate_mhz, fieldlen, np.cos
        )

        # Heterodyne wave
        # We combine the color carrier with a wave with a frequency of the
        # subcarrier + the downconverted chroma carrier to get the original
        # color wave back.
        self.chroma_heterodyne = np.array(
            [
                sps.sosfiltfilt(het_filter, self.cc_wave * self.fsc_wave),
                sps.sosfiltfilt(het_filter, cc_wave_90 * self.fsc_wave),
                sps.sosfiltfilt(het_filter, cc_wave_180 * self.fsc_wave),
                sps.sosfiltfilt(het_filter, cc_wave_270 * self.fsc_wave),
            ]
        )

        # Increase the cutoff at the end of blocks to avoid edge distortion from filters
        # making it through.
        self.blockcut_end = 1024
        self.demods = 0

        # sharpness filter / video EQ
        iir_eq_loband = utils.firdes_highpass(
            self.freq_hz,
            DP["video_eq"]["loband"]["corner"],
            DP["video_eq"]["loband"]["transition"],
            DP["video_eq"]["loband"]["order_limit"],
        )

        self.videoEQFilter = {
            0: utils.FiltersClass(iir_eq_loband[0], iir_eq_loband[1], self.freq_hz),
            # 1: utils.FiltersClass(iir_eq_hiband[0], iir_eq_hiband[1], self.freq_hz),
        }

        self.chromaTrap = ChromaSepClass(self.freq_hz, self.SysParams["fsc_mhz"])

    def computedelays(self, mtf_level=0):
        """Override computedelays
        It's normally used for dropout compensation, but the dropout compensation implementation
        in ld-decode assumes composite color. This function is called even if it's disabled, and
        seems to break with the VHS setup, so we disable it by overriding it for now.
        """
        # Set these to 0 for now, the metrics calculations look for them.
        self.delays = {}
        self.delays["video_sync"] = 0
        self.delays["video_white"] = 0

    # It enhances the upper band of the video signal
    def video_EQ(self, demod):
        overlap = 10 # how many samples the edge distortion produces
        ha = self.videoEQFilter[0].filtfilt(demod)
        hb = self.videoEQFilter[0].lfilt(demod[:overlap])
        hc = np.concatenate((hb[:overlap], ha[overlap:]))  # edge distortion compensation, needs check
        hf = np.multiply(self.DecoderParams["video_eq"]["loband"]["gain"], hc)

        gain = self.sharpness_level
        result = np.multiply(np.add(np.roll(np.multiply(gain, hf), 0), demod), 1)
        return result

    def demodblock(self, data=None, mtf_level=0, fftdata=None, cut=False):
        rv = {}

        if fftdata is not None:
            indata_fft = fftdata
        elif data is not None:
            indata_fft = npfft.fft(data[: self.blocklen])
        else:
            raise Exception("demodblock called without raw or FFT data")

        if data is None:
            data = npfft.ifft(indata_fft).real

        if self.notch is not None:
            indata_fft = indata_fft * self.Filters["FVideoNotchF"]

        raw_filtered = npfft.ifft(
            indata_fft * self.Filters["RFVideoRaw"] * self.Filters["hilbert"]
        ).real

        # Calculate an evelope with signal strength using absolute of hilbert transform.
        # Roll this a bit to compensate for filter delay, value eyballed for now.
        raw_env = np.roll(np.abs(raw_filtered), 4)
        env = filter_simple(raw_env, self.Filters["FEnvPost"])
        env_mean = np.mean(env)

        # Applies RF filters
        indata_fft_filt = indata_fft * self.Filters["RFVideo"]
        data_filtered = npfft.ifft(indata_fft_filt)
        # Boost high frequencies in areas where the signal is weak to reduce missed zero crossings
        # on sharp transitions. Using filtfilt to avoid phase issues.
        high_part = filter_simple(data_filtered, self.Filters["RFTop"]) * (
            (env_mean * 0.9) / env
        )
        indata_fft_filt += npfft.fft(high_part * self.high_boost)

        hilbert = npfft.ifft(indata_fft_filt * self.Filters["hilbert"])

        # FM demodulator
        demod = unwrap_hilbert(hilbert, self.freq_hz).real

        if self.chroma_trap:
            # applies the Subcarrier trap
            demod = self.chromaTrap.work(demod)

        # Disabled if sharpness level is zero (default).
        if self.sharpness_level > 0:
            #applies the video EQ
            demod = self.video_EQ(demod)

        # applies main deemphasis filter
        demod_fft = npfft.rfft(demod)
        out_video = npfft.irfft(
            demod_fft * self.Filters["FVideo"][0 : (self.blocklen // 2) + 1]
        ).real

        out_video05 = npfft.irfft(
            demod_fft * self.Filters["FVideo05"][0 : (self.blocklen // 2) + 1]
        ).real
        out_video05 = np.roll(out_video05, -self.Filters["F05_offset"])

        # Filter out the color-under signal from the raw data.
        out_chroma = filter_simple(data[: self.blocklen], self.Filters["FVideoBurst"])

        if self.notch is not None:
            out_chroma = sps.filtfilt(
                self.Filters["FVideoNotch"][0],
                self.Filters["FVideoNotch"][1],
                out_chroma,
            )

        # Move chroma to compensate for Y filter delay.
        # value needs tweaking, ideally it should be calculated if possible.
        # TODO: Not sure if we need this after hilbert filter change, needs check.
        out_chroma = np.roll(out_chroma, 10)

        # crude DC offset removal
        out_chroma = out_chroma - np.mean(
            out_chroma[self.blockcut : -self.blockcut_end]
        )

        if False:
            import matplotlib.pyplot as plt

<<<<<<< HEAD
            fig, (ax1, ax2, ax3, ax4) = plt.subplots(4, 1, sharex=True)

            # out_video2 = np.fft.irfft(
            #     demod_fft * self.Filters["FVideo2"][0 : (self.blocklen // 2) + 1]
            # ).real
            # out_video3 = np.fft.irfft(
            #     demod_fft * self.Filters["FVideo3"][0 : (self.blocklen // 2) + 1]
            # ).real
=======
            fig, ax1 = plt.subplots()

            #out_video2 = np.fft.irfft(
            #    demod_fft * self.Filters["FVideo2"][0 : (self.blocklen // 2) + 1]
            #).real
            #out_video3 = np.fft.irfft(
            #    demod_fft * self.Filters["FVideo3"][0 : (self.blocklen // 2) + 1]
            #).real
>>>>>>> 86efa0e1
            # ax1.plot((20 * np.log10(self.Filters["Fdeemp"])))
            #        ax1.plot(hilbert, color='#FF0000')
            # ax1.plot(data, color="#00FF00")
            ax1.axhline(self.iretohz(0))
            ax1.axhline(self.iretohz(self.SysParams["vsync_ire"]))
            ax1.axhline(self.iretohz(7.5))
            ax1.axhline(self.iretohz(100))
            # print("Vsync IRE", self.SysParams["vsync_ire"])
            #            ax2 = ax1.twinx()
            #            ax3 = ax1.twinx()
<<<<<<< HEAD
            w, h = sps.sosfreqz(self.Filters["FVideoBurst"], self.blocklen, whole=True)
            w = (w / math.pi) * self.freq_hz_half
            w2, h2 = sps.freqz(
                self.Filters["FVideoNotch"][0],
                self.Filters["FVideoNotch"][1],
                self.blocklen,
                whole=True,
            )
            w2 = (w / math.pi) * self.freq_hz_half
            ax1.plot(w[2:], indata_fft[2:])
            ax2.plot(w[2:], out_chroma[2:])
            #            ax2.plot(w[2:], indata_fft_filt[2:], color="#FF0000")
            #            ax1.plot(w[2:], h[2:], color="#000000")
            #            ax1.plot(w[2:], h2[2:], color="#FF0000")
            ax3.plot(w[2:], np.fft.fft(out_chroma)[2:])
            chroma_filt = sps.filtfilt(
                self.Filters["FVideoNotch"][0],
                self.Filters["FVideoNotch"][1],
                out_chroma,
            )
            ax4.plot(w[2:], np.fft.fft(chroma_filt)[2:])
            # ax4.plot(out_chroma[2:])
=======
            ax1.plot(out_video[:2048])
            #ax2.plot(out_video2[:2048])
            #ax3.plot(out_video3[:2048])
>>>>>>> 86efa0e1
            #            ax4.plot(env, color="#00FF00")
            #            ax3.plot(np.angle(hilbert))
            #            ax4.plot(hilbert.imag)
            #            crossings = find_crossings(env, 700)
            #            ax3.plot(crossings, color="#0000FF")
            plt.show()
<<<<<<< HEAD
=======
            #exit(0)
>>>>>>> 86efa0e1

        # demod_burst is a bit misleading, but keeping the naming for compatability.
        video_out = np.rec.array(
            [out_video, demod, out_video05, out_chroma, env, data],
            names=["demod", "demod_raw", "demod_05", "demod_burst", "envelope", "raw"],
        )

        rv["video"] = (
            video_out[self.blockcut : -self.blockcut_end] if cut else video_out
        )

        return rv

    def cvbsblock(self, data=None, mtf_level=0, fftdata=None, cut=False):
        data = npfft.ifft(fftdata).real

        rv = {}

        # applies the Subcarrier trap
        # (this will remove most chroma info)
        # luma = self.chromaTrap.work(data)
        luma = data

        luma += 0xFFFF / 2
        luma /= 4 * 0xFFFF
        luma *= self.iretohz(100)
        luma += self.iretohz(self.SysParams["vsync_ire"])

        luma05_fft = (
            npfft.rfft(luma)
            * self.Filters["F05"][: (len(self.Filters["F05"]) // 2) + 1]
        )
        luma05 = npfft.irfft(luma05_fft)
        luma05 = np.roll(luma05, -self.Filters["F05_offset"])

        if False:
            import matplotlib.pyplot as plt

            fig, (ax1, ax2) = plt.subplots(2, 1, sharex=True)
            # ax1.plot((20 * np.log10(self.Filters["Fdeemp"])))
            #        ax1.plot(hilbert, color='#FF0000')
            # ax1.plot(data, color="#00FF00")
            ax1.axhline(self.iretohz(0))
            ax1.axhline(self.iretohz(self.SysParams["vsync_ire"]), color="#FF0000")
            ax1.axhline(self.iretohz(7.5))
            ax1.axhline(self.iretohz(100))
            # print("Vsync IRE", self.SysParams["vsync_ire"])
            ax1.plot(luma[:2048])
            ax2.plot(luma05[:2048])
            #            ax4.plot(env, color="#00FF00")
            #            ax3.plot(np.angle(hilbert))
            #            ax4.plot(hilbert.imag)
            #            crossings = find_crossings(env, 700)
            #            ax3.plot(crossings, color="#0000FF")
            plt.show()
        #            exit(0)

        video_out = np.rec.array(
            [luma, luma05, luma, data],
            names=["demod", "demod_05", "demod_burst", "raw"],
        )

        rv["video"] = (
            video_out[self.blockcut : -self.blockcut_end] if cut else video_out
        )

        return rv<|MERGE_RESOLUTION|>--- conflicted
+++ resolved
@@ -1690,6 +1690,7 @@
 
         gain = self.sharpness_level
         result = np.multiply(np.add(np.roll(np.multiply(gain, hf), 0), demod), 1)
+
         return result
 
     def demodblock(self, data=None, mtf_level=0, fftdata=None, cut=False):
@@ -1763,29 +1764,17 @@
                 out_chroma,
             )
 
+
         # Move chroma to compensate for Y filter delay.
         # value needs tweaking, ideally it should be calculated if possible.
         # TODO: Not sure if we need this after hilbert filter change, needs check.
         out_chroma = np.roll(out_chroma, 10)
-
         # crude DC offset removal
-        out_chroma = out_chroma - np.mean(
-            out_chroma[self.blockcut : -self.blockcut_end]
-        )
+        out_chroma = out_chroma - np.mean(out_chroma[self.blockcut : -self.blockcut_end])
 
         if False:
             import matplotlib.pyplot as plt
 
-<<<<<<< HEAD
-            fig, (ax1, ax2, ax3, ax4) = plt.subplots(4, 1, sharex=True)
-
-            # out_video2 = np.fft.irfft(
-            #     demod_fft * self.Filters["FVideo2"][0 : (self.blocklen // 2) + 1]
-            # ).real
-            # out_video3 = np.fft.irfft(
-            #     demod_fft * self.Filters["FVideo3"][0 : (self.blocklen // 2) + 1]
-            # ).real
-=======
             fig, ax1 = plt.subplots()
 
             #out_video2 = np.fft.irfft(
@@ -1794,7 +1783,6 @@
             #out_video3 = np.fft.irfft(
             #    demod_fft * self.Filters["FVideo3"][0 : (self.blocklen // 2) + 1]
             #).real
->>>>>>> 86efa0e1
             # ax1.plot((20 * np.log10(self.Filters["Fdeemp"])))
             #        ax1.plot(hilbert, color='#FF0000')
             # ax1.plot(data, color="#00FF00")
@@ -1805,44 +1793,16 @@
             # print("Vsync IRE", self.SysParams["vsync_ire"])
             #            ax2 = ax1.twinx()
             #            ax3 = ax1.twinx()
-<<<<<<< HEAD
-            w, h = sps.sosfreqz(self.Filters["FVideoBurst"], self.blocklen, whole=True)
-            w = (w / math.pi) * self.freq_hz_half
-            w2, h2 = sps.freqz(
-                self.Filters["FVideoNotch"][0],
-                self.Filters["FVideoNotch"][1],
-                self.blocklen,
-                whole=True,
-            )
-            w2 = (w / math.pi) * self.freq_hz_half
-            ax1.plot(w[2:], indata_fft[2:])
-            ax2.plot(w[2:], out_chroma[2:])
-            #            ax2.plot(w[2:], indata_fft_filt[2:], color="#FF0000")
-            #            ax1.plot(w[2:], h[2:], color="#000000")
-            #            ax1.plot(w[2:], h2[2:], color="#FF0000")
-            ax3.plot(w[2:], np.fft.fft(out_chroma)[2:])
-            chroma_filt = sps.filtfilt(
-                self.Filters["FVideoNotch"][0],
-                self.Filters["FVideoNotch"][1],
-                out_chroma,
-            )
-            ax4.plot(w[2:], np.fft.fft(chroma_filt)[2:])
-            # ax4.plot(out_chroma[2:])
-=======
             ax1.plot(out_video[:2048])
             #ax2.plot(out_video2[:2048])
             #ax3.plot(out_video3[:2048])
->>>>>>> 86efa0e1
             #            ax4.plot(env, color="#00FF00")
             #            ax3.plot(np.angle(hilbert))
             #            ax4.plot(hilbert.imag)
             #            crossings = find_crossings(env, 700)
             #            ax3.plot(crossings, color="#0000FF")
             plt.show()
-<<<<<<< HEAD
-=======
-            #exit(0)
->>>>>>> 86efa0e1
+            exit(0)
 
         # demod_burst is a bit misleading, but keeping the naming for compatability.
         video_out = np.rec.array(
@@ -1886,10 +1846,12 @@
             #        ax1.plot(hilbert, color='#FF0000')
             # ax1.plot(data, color="#00FF00")
             ax1.axhline(self.iretohz(0))
-            ax1.axhline(self.iretohz(self.SysParams["vsync_ire"]), color="#FF0000")
+            ax1.axhline(self.iretohz(self.SysParams["vsync_ire"]))
             ax1.axhline(self.iretohz(7.5))
             ax1.axhline(self.iretohz(100))
             # print("Vsync IRE", self.SysParams["vsync_ire"])
+            #            ax2 = ax1.twinx()
+            #            ax3 = ax1.twinx()
             ax1.plot(luma[:2048])
             ax2.plot(luma05[:2048])
             #            ax4.plot(env, color="#00FF00")
