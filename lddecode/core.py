import copy
import itertools
import platform
import sys
import threading
import time

from multiprocessing import Queue, JoinableQueue, Pipe

if platform.system() == "Darwin":
    from multiprocessing import set_start_method
if platform.system() != "Windows":
    from multiprocessing import Process

# standard numeric/scientific libraries
import numpy as np
import scipy.signal as sps
import scipy.interpolate as spi

# Use PyFFTW's faster FFT implementation if available
try:
    import pyfftw.interfaces.numpy_fft as npfft
    import pyfftw.interfaces

    pyfftw.interfaces.cache.enable()
    pyfftw.interfaces.cache.set_keepalive_time(10)
except ImportError:
    import numpy.fft as npfft

# internal libraries

from . import efm_pll
from .utils import get_git_info, ldf_pipe, traceback
from .utils import nb_mean, nb_median, nb_round, nb_min, nb_max, nb_absmax
from .utils import polar2z, pi, sqsum, genwave, dsa_rescale, scale, rms
from .utils import findpeaks, findpulses, calczc, inrange, roundfloat
from .utils import LRUupdate, clb_findnextburst, angular_mean, phase_distance
from .utils import build_hilbert, unwrap_hilbert, emphasis_iir, filtfft

try:
    # If Anaconda's numpy is installed, mkl will use all threads for fft etc
    # which doesn't work when we do more threads, do disable that...
    import mkl

    mkl.set_num_threads(1)
except ImportError:
    # If not running Anaconda, we don't care that mkl doesn't exist.
    pass

# XXX: This is a hack so that logging is treated the same way in both this
# and ld-decode.  Probably should just bring all logging in here...
logger = None


def calclinelen(SP, mult, mhz):
    if type(mhz) == str:
        mhz = SP[mhz]

    return int(np.round(SP["line_period"] * mhz * mult))


# states for first field of validpulses (second field is pulse #)
HSYNC, EQPL1, VSYNC, EQPL2 = range(4)

# These are invariant parameters for PAL and NTSC
SysParams_NTSC = {
    "fsc_mhz": (315.0 / 88.0),
    "pilot_mhz": (315.0 / 88.0),
    "frame_lines": 525,
    "field_lines": (263, 262),
    "ire0": 8100000,
    "hz_ire": 1700000 / 140.0,
    "vsync_ire": -40,
    # most NTSC disks have analog audio, except CD-V and a few Panasonic demos
    "analog_audio": True,
    # From the spec - audio frequencies are multiples of the (color) line rate
    "audio_lfreq": (1000000 * 315 / 88 / 227.5) * 146.25,
    # NOTE: this changes to 2.88mhz on AC3 disks
    "audio_rfreq": (1000000 * 315 / 88 / 227.5) * 178.75,
    "colorBurstUS": (5.3, 7.8),
    "activeVideoUS": (9.45, 63.555 - 1.0),
    # Known-good area for computing black SNR - for NTSC pull from VSYNC
    # tuple: (line, beginning, length)
    "blacksnr_slice": (1, 10, 20),
    # In NTSC framing, the distances between the first/last eq pulses and the
    # corresponding next lines are different.
    "firstFieldH": (0.5, 1),
    "numPulses": 6,  # number of equalization pulses per section
    "hsyncPulseUS": 4.7,
    "eqPulseUS": 2.3,
    "vsyncPulseUS": 27.1,
    # What 0 IRE/0V should be in digitaloutput
    "outputZero": 1024,
    "fieldPhases": 4,
}

# In color NTSC, the line period was changed from 63.5 to 227.5 color cycles,
# which works out to 63.555(with a bar on top) usec
SysParams_NTSC["line_period"] = 1 / (SysParams_NTSC["fsc_mhz"] / 227.5)
SysParams_NTSC["activeVideoUS"] = (9.45, SysParams_NTSC["line_period"] - 1.0)

SysParams_NTSC["FPS"] = 1000000 / (525 * SysParams_NTSC["line_period"])

SysParams_NTSC["outlinelen"] = calclinelen(SysParams_NTSC, 4, "fsc_mhz")
SysParams_NTSC["outfreq"] = 4 * SysParams_NTSC["fsc_mhz"]

SysParams_PAL = {
    "FPS": 25,
    # from wikipedia: 283.75 × 15625 Hz + 25 Hz = 4.43361875 MHz
    "fsc_mhz": ((1 / 64) * 283.75) + (25 / 1000000),
    "pilot_mhz": 3.75,
    "frame_lines": 625,
    "field_lines": (312, 313),
    "line_period": 64,
    "ire0": 7100000,
    "hz_ire": 800000 / 100.0,
    # only early PAL disks have analog audio
    "analog_audio": True,
    # From the spec - audio frequencies are multiples of the (colour) line rate
    "audio_lfreq": (1000000 / 64) * 43.75,
    "audio_rfreq": (1000000 / 64) * 68.25,
    "colorBurstUS": (5.6, 7.85),
    "activeVideoUS": (10.5, 64 - 1.5),
    # In PAL, the first field's line sync<->first/last EQ pulse are both .5H
    "firstFieldH": (1, 0.5),
    # Known-good area for computing black SNR - for PAL this is blanked in mastering
    # tuple: (line, beginning, length)
    "blacksnr_slice": (22, 12, 50),
    "numPulses": 5,  # number of equalization pulses per section
    "hsyncPulseUS": 4.7,
    "eqPulseUS": 2.35,
    "vsyncPulseUS": 27.3,
    # What 0 IRE/0V should be in digitaloutput
    "outputZero": 256,
    "fieldPhases": 8,
}

SysParams_PAL["outlinelen"] = calclinelen(SysParams_PAL, 4, "fsc_mhz")
SysParams_PAL["outlinelen_pilot"] = calclinelen(SysParams_PAL, 4, "pilot_mhz")
SysParams_PAL["outfreq"] = 4 * SysParams_PAL["fsc_mhz"]

SysParams_PAL["vsync_ire"] = -0.3 * (100 / 0.7)

# RFParams are tunable

RFParams_NTSC = {
    # The audio notch filters are important with DD v3.0+ boards
    "audio_notchwidth": 350000,
    "audio_notchorder": 2,
    "video_deemp": (120e-9, 320e-9),
    # This BPF is similar but not *quite* identical to what Pioneer did
    "video_bpf_low": 3400000,
    "video_bpf_high": 13800000,
    "video_bpf_order": 4,
    # This can easily be pushed up to 4.5mhz or even a bit higher.
    # A sharp 4.8-5.0 is probably the maximum before the audio carriers bleed into 0IRE.
    "video_lpf_freq": 4500000,  # in mhz
    "video_lpf_order": 6,  # butterworth filter order
    # MTF filter
    "MTF_basemult": 0.4,  # general ** level of the MTF filter for frame 0.
    "MTF_poledist": 0.9,
    "MTF_freq": 12.2,  # in mhz
    # used to detect rot
    "video_hpf_freq": 10000000,
    "video_hpf_order": 4,
    # audio filter parameters
    "audio_filterwidth": 130000,
    "audio_filterorder": 900,
}

# Settings for use with noisier disks
RFParams_NTSC_lowband = {
    # The audio notch filters are important with DD v3.0+ boards
    "audio_notchwidth": 350000,
    "audio_notchorder": 2,
    "video_deemp": (120e-9, 320e-9),
    "video_bpf_low": 3800000,
    "video_bpf_high": 12500000,
    "video_bpf_order": 4,
    "video_lpf_freq": 4200000,  # in mhz
    "video_lpf_order": 6,  # butterworth filter order
    # MTF filter
    "MTF_basemult": 0.4,  # general ** level of the MTF filter for frame 0.
    "MTF_poledist": 0.9,
    "MTF_freq": 12.2,  # in mhz
    # used to detect rot
    "video_hpf_freq": 10000000,
    "video_hpf_order": 4,
    "audio_filterwidth": 100000,
    "audio_filterorder": 900,
}

RFParams_PAL = {
    # The audio notch filters are important with DD v3.0+ boards
    "audio_notchwidth": 200000,
    "audio_notchorder": 2,
    "video_deemp": (100e-9, 400e-9),
    # XXX: guessing here!
    "video_bpf_low": 2300000,
    "video_bpf_high": 13500000,
    "video_bpf_order": 2,
    "video_lpf_freq": 5200000,
    "video_lpf_order": 7,
    # MTF filter
    "MTF_basemult": 1.0,  # general ** level of the MTF filter for frame 0.
    "MTF_poledist": 0.70,
    "MTF_freq": 10,
    # used to detect rot
    "video_hpf_freq": 10000000,
    "video_hpf_order": 4,
    "audio_filterwidth": 100000,
    "audio_filterorder": 900,
}

RFParams_PAL_lowband = {
    # The audio notch filters are important with DD v3.0+ boards
    "audio_notchwidth": 200000,
    "audio_notchorder": 2,
    "video_deemp": (100e-9, 400e-9),
    # XXX: guessing here!
    "video_bpf_low": 3200000,
    "video_bpf_high": 13000000,
    "video_bpf_order": 1,
    "video_lpf_freq": 4800000,
    "video_lpf_order": 7,
    # MTF filter
    "MTF_basemult": 1.0,  # general ** level of the MTF filter for frame 0.
    "MTF_poledist": 0.70,
    "MTF_freq": 10,
    # used to detect rot
    "video_hpf_freq": 10000000,
    "video_hpf_order": 4,
    "audio_filterwidth": 100000,
    "audio_filterorder": 900,
}


class RFDecode:
    """The core RF decoding code.

    This decoder uses FFT overlap-save processing(1) to allow for parallel processing and combination of
    operations.

    Video filter signal path:
    - FFT/iFFT stage 1: RF BPF (i.e. 3.5-13.5mhz NTSC) * hilbert filter
    - phase unwrapping
    - FFT stage 2, which is processed into multiple final products:
      - Regular video output
      - 0.5mhz LPF (used for HSYNC)
      - For fine-tuning HSYNC: NTSC: 3.5x mhz filtered signal, PAL: 3.75mhz pilot signal

    Analogue audio filter signal path:

        The audio signal path is actually more complex in some ways, since it reduces a
        multi-msps signal down to <100khz.  A two stage processing system is used which
        reduces the frequency in each stage.

        Stage 1 performs the audio RF demodulation per block typically with 32x decimation,
        while stage 2 is run once the entire frame is demodulated and decimates by 4x.

    EFM filtering simply applies RF front end filters that massage the output so that ld-process-efm
    can do the actual work.

    references:
    1 - https://en.wikipedia.org/wiki/Overlap–save_method

    """

    def __init__(
        self,
        inputfreq=40,
        system="NTSC",
        blocklen=32 * 1024,
        decode_digital_audio=False,
        decode_analog_audio=0,
        has_analog_audio=True,
        extra_options={},
    ):
        """Initialize the RF decoder object.

        inputfreq -- frequency of raw RF data (in Msps)
        system    -- Which system is in use (PAL or NTSC)
        blocklen  -- Block length for FFT processing
        decode_digital_audio -- Whether to apply EFM filtering
        decode_analog_audio  -- Whether or not to decode analog(ue) audio
        has_analog_audio     -- Whether or not analog(ue) audio channels are on the disk

        extra_options -- Dictionary of additional options (typically boolean) - these include:
          - PAL_V4300D_NotchFilter - cut 8.5mhz spurious signal
          - NTSC_ColorNotchFilter:  notch filter on decoded video to reduce color 'wobble'
          - lowband: Substitute different decode settings for lower-bandwidth disks

        """

        self.blocklen = blocklen
        self.blockcut = 1024  # ???
        self.blockcut_end = 0
        self.system = system

        self.NTSC_ColorNotchFilter = extra_options.get("NTSC_ColorNotchFilter", False)
        self.PAL_V4300D_NotchFilter = extra_options.get("PAL_V4300D_NotchFilter", False)
        lowband = extra_options.get("lowband", False)

        freq = inputfreq
        self.freq = freq
        self.freq_half = freq / 2
        self.freq_hz = self.freq * 1000000
        self.freq_hz_half = self.freq_hz / 2

        self.mtf_mult = 1.0
        self.mtf_offset = 0

        if system == "NTSC":
            self.SysParams = copy.deepcopy(SysParams_NTSC)
            if lowband:
                self.DecoderParams = copy.deepcopy(RFParams_NTSC_lowband)
            else:
                self.DecoderParams = copy.deepcopy(RFParams_NTSC)
        elif system == "PAL":
            self.SysParams = copy.deepcopy(SysParams_PAL)
            if lowband:
                self.DecoderParams = copy.deepcopy(RFParams_PAL_lowband)
            else:
                self.DecoderParams = copy.deepcopy(RFParams_PAL)

        self.SysParams["analog_audio"] = has_analog_audio

        fw = extra_options.get("audio_filterwidth", 0)
        if fw is not None and fw > 0:
            self.DecoderParams['audio_filterwidth'] = fw

        self.deemp_mult = extra_options.get("deemp_mult", (1.0, 1.0))

        deemp = list(self.DecoderParams["video_deemp"])

        deemp_low, deemp_high = extra_options.get("deemp_coeff", (0, 0))
        if deemp_low > 0:
            deemp[0] = deemp_low
        if deemp_high > 0:
            deemp[1] = deemp_high

        self.DecoderParams["video_deemp"] = deemp

        linelen = self.freq_hz / (1000000.0 / self.SysParams["line_period"])
        self.linelen = int(np.round(linelen))
        # How much horizontal sync position can deviate from previous/expected position
        # and still be interpreted as a horizontal sync pulse.
        # Too high tolerance may result in false positive sync pulses, too low may end up missing them.
        # Tapes will need a wider tolerance than laserdiscs due to head switch etc.
        self.hsync_tolerance = 0.4

        self.decode_digital_audio = decode_digital_audio
        self.decode_analog_audio = decode_analog_audio

        self.computefilters()

        # The 0.5mhz filter is rolled back to align with the data, so there
        # are a few unusable samples at the end.
        self.blockcut_end = self.Filters["F05_offset"]

    def computefilters(self):
        """ (re)compute the filter sets """

        self.computevideofilters()

        # This is > 0 because decode_analog_audio is in khz.
        if self.decode_analog_audio != 0:
            self.computeaudiofilters()

        if self.decode_digital_audio:
            self.computeefmfilter()

        self.computedelays()

    def computeefmfilter(self):
        """Frequency-domain equalisation filter for the LaserDisc EFM signal.
        This was inspired by the input signal equaliser in WSJT-X, described in
        Steven J. Franke and Joseph H. Taylor, "The MSK144 Protocol for
        Meteor-Scatter Communication", QEX July/August 2017.
        <http://physics.princeton.edu/pulsar/k1jt/MSK144_Protocol_QEX.pdf>

        This improved EFM filter was devised by Adam Sampson (@atsampson)
        """

        # Frequency bands
        freqs = np.linspace(0.0e6, 1.9e6, num=11)
        freq_per_bin = self.freq_hz / self.blocklen
        # Amplitude and phase adjustments for each band.
        # These values were adjusted empirically based on a selection of NTSC and PAL samples.
        amp = np.array(
            [0.0, 0.215, 0.41, 0.73, 0.98, 1.03, 0.99, 0.81, 0.59, 0.42, 0.0]
        )
        phase = np.array(
            [0.0, -0.92, -1.03, -1.11, -1.2, -1.2, -1.2, -1.2, -1.05, -0.95, -0.8]
        )
        phase = [p * 1.25 for p in phase]

        """Compute filter coefficients for the given FFTFilter."""
        # Anything above the highest frequency is left as zero.
        coeffs = np.zeros(self.blocklen, dtype=np.complex)

        # Generate the frequency-domain coefficients by cubic interpolation between the equaliser values.
        a_interp = spi.interp1d(freqs, amp, kind="cubic")
        p_interp = spi.interp1d(freqs, phase, kind="cubic")

        nonzero_bins = int(freqs[-1] / freq_per_bin) + 1

        bin_freqs = np.arange(nonzero_bins) * freq_per_bin
        bin_amp = a_interp(bin_freqs)
        bin_phase = p_interp(bin_freqs)

        # Scale by the amplitude, rotate by the phase
        coeffs[:nonzero_bins] = bin_amp * (
            np.cos(bin_phase) + (complex(0, -1) * np.sin(bin_phase))
        )

        self.Filters["Fefm"] = coeffs * 8

    def computevideofilters(self):
        self.Filters = {}

        # Use some shorthand to compact the code.
        SF = self.Filters
        SP = self.SysParams
        DP = self.DecoderParams

        # This high pass filter is intended to detect RF dropouts
        Frfhpf = sps.butter(1, [10 / self.freq_half], btype="highpass")
        self.Filters["Frfhpf"] = filtfft(Frfhpf, self.blocklen)

        # First phase FFT filtering

        # MTF filter section
        # compute the pole locations symmetric to freq_half (i.e. 12.2 and 27.8)
        MTF_polef_lo = DP["MTF_freq"] / self.freq_half
        MTF_polef_hi = (
            self.freq_half + (self.freq_half - DP["MTF_freq"])
        ) / self.freq_half

        MTF = sps.zpk2tf(
            [],
            [
                polar2z(DP["MTF_poledist"], np.pi * MTF_polef_lo),
                polar2z(DP["MTF_poledist"], np.pi * MTF_polef_hi),
            ],
            1,
        )
        SF["MTF"] = filtfft(MTF, self.blocklen)

        # The BPF filter, defined for each system in DecoderParams
        filt_rfvideo = sps.butter(
            DP["video_bpf_order"],
            [
                DP["video_bpf_low"] / self.freq_hz_half,
                DP["video_bpf_high"] / self.freq_hz_half,
            ],
            btype="bandpass",
        )
        # Start building up the combined FFT filter using the BPF
        SF["RFVideo"] = filtfft(filt_rfvideo, self.blocklen)

        # Notch filters for analog audio.  DdD captures on NTSC need this.
        if SP["analog_audio"] and self.system == "NTSC":
            cut_left = sps.butter(
                DP["audio_notchorder"],
                [
                    (SP["audio_lfreq"] - DP["audio_notchwidth"]) / self.freq_hz_half,
                    (SP["audio_lfreq"] + DP["audio_notchwidth"]) / self.freq_hz_half,
                ],
                btype="bandstop",
            )
            SF["Fcutl"] = filtfft(cut_left, self.blocklen)
            cut_right = sps.butter(
                DP["audio_notchorder"],
                [
                    (SP["audio_rfreq"] - DP["audio_notchwidth"]) / self.freq_hz_half,
                    (SP["audio_rfreq"] + DP["audio_notchwidth"]) / self.freq_hz_half,
                ],
                btype="bandstop",
            )
            SF["Fcutr"] = filtfft(cut_right, self.blocklen)

            SF["RFVideo"] *= SF["Fcutl"] * SF["Fcutr"]

        SF["hilbert"] = build_hilbert(self.blocklen)

        SF["RFVideo"] *= SF["hilbert"]

        # Second phase FFT filtering, which is performed after the signal is demodulated

        video_lpf = sps.butter(
            DP["video_lpf_order"], DP["video_lpf_freq"] / self.freq_hz_half, "low"
        )
        SF["Fvideo_lpf"] = filtfft(video_lpf, self.blocklen)

        if self.system == "NTSC" and self.NTSC_ColorNotchFilter:
            video_notch = sps.butter(
                3,
                [DP["video_lpf_freq"] / 1000000 / self.freq_half, 5.0 / self.freq_half],
                "bandstop",
            )
            SF["Fvideo_lpf"] *= filtfft(video_notch, self.blocklen)

        video_hpf = sps.butter(
            DP["video_hpf_order"], DP["video_hpf_freq"] / self.freq_hz_half, "high"
        )
        SF["Fvideo_hpf"] = filtfft(video_hpf, self.blocklen)

        # The deemphasis filter
        deemp1, deemp2 = DP["video_deemp"]
        deemp1 *= self.deemp_mult[0]
        deemp2 *= self.deemp_mult[1]
        SF["Fdeemp"] = filtfft(
            emphasis_iir(deemp1, deemp2, self.freq_hz), self.blocklen
        )

        # The direct opposite of the above, used in test signal generation
        SF["Femp"] = filtfft(emphasis_iir(deemp2, deemp1, self.freq_hz), self.blocklen)

        # Post processing:  lowpass filter + deemp
        SF["FVideo"] = SF["Fvideo_lpf"] * SF["Fdeemp"]

        # additional filters:  0.5mhz and color burst
        # Using an FIR filter here to get a known delay
        F0_5 = sps.firwin(65, [0.5 / self.freq_half], pass_zero=True)
        SF["F05_offset"] = 32
        F0_5_fft = filtfft((F0_5, [1.0]), self.blocklen)
        SF["FVideo05"] = SF["Fvideo_lpf"] * SF["Fdeemp"] * F0_5_fft

        SF["Fburst"] = filtfft(
            sps.butter(
                1,
                [
                    (SP["fsc_mhz"] - 0.1) / self.freq_half,
                    (SP["fsc_mhz"] + 0.1) / self.freq_half,
                ],
                btype="bandpass",
            ),
            self.blocklen,
        )
        SF["FVideoBurst"] = SF["Fvideo_lpf"] * SF["Fdeemp"] * SF["Fburst"]

        if self.system == "PAL":
            SF["Fpilot"] = filtfft(
                sps.butter(
                    1,
                    [
                        (SP["pilot_mhz"] - 0.1) / self.freq_half,
                        (SP["pilot_mhz"] + 0.1) / self.freq_half,
                    ],
                    btype="bandpass",
                ),
                self.blocklen,
            )
            SF["FVideoPilot"] = SF["Fvideo_lpf"] * SF["Fdeemp"] * SF["Fpilot"]

    # frequency domain slicers.  first and second stages use different ones...
    def audio_fdslice(self, freqdomain):
        return np.concatenate(
            [
                freqdomain[self.Filters["audio_fdslice_lo"]],
                freqdomain[self.Filters["audio_fdslice_hi"]],
            ]
        )

    def audio_fdslice2(self, freqdomain):
        return np.concatenate(
            [
                freqdomain[self.Filters["audio_fdslice2_lo"]],
                freqdomain[self.Filters["audio_fdslice2_hi"]],
            ]
        )

    def compute_deemp_audio2(self, dfreq):
        adeemp_b, adeemp_a = sps.butter(
            1, [(1000000 / dfreq) / (self.Filters["freq_aud2"] / 2)], btype="lowpass"
        )

        return filtfft(
            [adeemp_b, adeemp_a], self.blocklen // self.Filters["audio_fdiv2"]
        )

    def computeaudiofilters(self):
        SF = self.Filters
        SP = self.SysParams
        DP = self.DecoderParams

        # Low pass filter for 'new' audio code

        # first stage audio filters
        if self.freq >= 32:
            audio_fdiv1 = 32  # this is good for 40mhz - 16 should be ideal for 28mhz
        else:
            audio_fdiv1 = 16

        afft_halfwidth = self.blocklen // (audio_fdiv1 * 2)
        arf_freq = self.freq_hz / (audio_fdiv1 / 2)
        SF["freq_arf"] = arf_freq
        SF["audio_fdiv1"] = audio_fdiv1

        SP["audio_cfreq"] = (SP["audio_rfreq"] + SP["audio_lfreq"]) // 2
        afft_center = int((SP["audio_cfreq"] / self.freq_hz) * (self.blocklen))

        # beginning and end symmetrical frequency domain slices.  combine to make a cut-down sampling
        afft_start = int(afft_center - afft_halfwidth)
        afft_end = int(afft_center + afft_halfwidth)

        # slice areas for reduced FFT audio demodulation filters
        SF["audio_fdslice_lo"] = slice(afft_start, afft_end)
        SF["audio_fdslice_hi"] = slice(
            self.blocklen - afft_end, self.blocklen - afft_start
        )

        # compute the base frequency of the cut audio range
        SF["audio_lowfreq"] = SP["audio_cfreq"] - (
            self.freq_hz / (2 * SF["audio_fdiv1"])
        )

        apass = DP[
            "audio_filterwidth"
        ]  # audio RF bandpass.  150khz is the maximum transient.
        afilt_len = DP["audio_filterorder"]  # good for 150khz apass

        afilt_left = filtfft(
            [
                sps.firwin(
                    afilt_len,
                    [
                        (SP["audio_lfreq"] - apass) / self.freq_hz_half,
                        (SP["audio_lfreq"] + apass) / self.freq_hz_half,
                    ],
                    pass_zero=False,
                ),
                1.0,
            ],
            self.blocklen,
        )
        SF["audio_lfilt"] = self.audio_fdslice(afilt_left * SF["hilbert"])
        afilt_right = filtfft(
            [
                sps.firwin(
                    afilt_len,
                    [
                        (SP["audio_rfreq"] - apass) / self.freq_hz_half,
                        (SP["audio_rfreq"] + apass) / self.freq_hz_half,
                    ],
                    pass_zero=False,
                ),
                1.0,
            ],
            self.blocklen,
        )
        SF["audio_rfilt"] = self.audio_fdslice(afilt_right * SF["hilbert"])

        # second stage audio filters (decimates further, and applies audio LPF)
        audio_fdiv2 = 4
        SF["audio_fdiv"] = audio_fdiv1 * audio_fdiv2
        SF["audio_fdiv2"] = audio_fdiv2
        SF["freq_aud2"] = SF["freq_arf"] / audio_fdiv2

        # slice areas for reduced FFT audio filters
        SF["audio_fdslice2_lo"] = slice(0, self.blocklen // (audio_fdiv2 * 2))
        SF["audio_fdslice2_hi"] = slice(
            self.blocklen - self.blocklen // (audio_fdiv2 * 2), self.blocklen
        )

        SF["audio_lpf2"] = filtfft(
            [sps.firwin(65, [21000 / (SF["freq_aud2"] / 2)]), [1.0]],
            self.blocklen // (SF["audio_fdiv2"] * 1),
        )

        # XXX: This probably needs further tuning, but more or less flattens the 20hz-20khz response
        # on both PAL and NTSC
        # (and no, I don't know where those frequencies come from)
        addemp2lp = self.compute_deemp_audio2(2 * pi * 62)  # 2567hz
        addemp2hp1 = self.compute_deemp_audio2(2 * pi * 45)  # 3536hz
        addemp2hp2 = self.compute_deemp_audio2(2 * pi * 8)  # 19894hz (i.e. cutoff?)

        SF["audio_deemp2"] = addemp2lp + (addemp2hp1 * 0.14) + (addemp2hp2 * 0.29)

    def iretohz(self, ire):
        return self.SysParams["ire0"] + (self.SysParams["hz_ire"] * ire)

    def hztoire(self, hz):
        return (hz - self.SysParams["ire0"]) / self.SysParams["hz_ire"]

    def demodblock(self, data=None, mtf_level=0, fftdata=None, cut=False):
        rv = {}

        mtf_level *= self.mtf_mult
        mtf_level *= self.DecoderParams["MTF_basemult"]
        mtf_level += self.mtf_offset

        if fftdata is not None:
            indata_fft = fftdata
        elif data is not None:
            indata_fft = npfft.fft(data[: self.blocklen])
        else:
            raise Exception("demodblock called without raw or FFT data")

        rotdelay = 0
        if getattr(self, "delays", None) is not None and "video_rot" in self.delays:
            rotdelay = self.delays["video_rot"]

        rv["rfhpf"] = npfft.ifft(indata_fft * self.Filters["Frfhpf"]).real
        rv["rfhpf"] = rv["rfhpf"][
            self.blockcut - rotdelay : -self.blockcut_end - rotdelay
        ]

        if self.system == "PAL" and self.PAL_V4300D_NotchFilter:
            """ This routine works around an 'interesting' issue seen with LD-V4300D players and
                some PAL digital audio disks, where there is a signal somewhere between 8.47 and 8.57mhz.

                The idea here is to look for anomolies (3 std deviations) and snip them out of the
                FFT.  There may be side effects, however, but generally minor compared to the
                'wibble' itself and only in certain cases.
            """
            sl = slice(
                int(self.blocklen * (8.42 / self.freq)),
                int(1 + (self.blocklen * (8.6 / self.freq))),
            )
            sq_sl = sqsum(indata_fft[sl])
            m = np.mean(sq_sl) + (np.std(sq_sl) * 3)

            for i in np.where(sq_sl > m)[0]:
                indata_fft[(i - 1 + sl.start)] = 0
                indata_fft[(i + sl.start)] = 0
                indata_fft[(i + 1 + sl.start)] = 0
                indata_fft[self.blocklen - (i + sl.start)] = 0
                indata_fft[self.blocklen - (i - 1 + sl.start)] = 0
                indata_fft[self.blocklen - (i + 1 + sl.start)] = 0

        indata_fft_filt = indata_fft * self.Filters["RFVideo"]

        if mtf_level != 0:
            indata_fft_filt *= self.Filters["MTF"] ** mtf_level

        hilbert = npfft.ifft(indata_fft_filt)
        demod = unwrap_hilbert(hilbert, self.freq_hz)

        demod_fft_full = npfft.fft(demod)
        demod_hpf = npfft.ifft(demod_fft_full * self.Filters["Fvideo_hpf"]).real

        # use a clipped demod for video output processing to reduce speckling impact
        demod_fft = npfft.fft(np.clip(demod, 1500000, self.freq_hz * 0.75))

        out_video = npfft.ifft(demod_fft * self.Filters["FVideo"]).real

        out_video05 = npfft.ifft(demod_fft * self.Filters["FVideo05"]).real
        out_video05 = np.roll(out_video05, -self.Filters["F05_offset"])

        out_videoburst = npfft.ifft(demod_fft * self.Filters["FVideoBurst"]).real

        if self.system == "PAL":
            out_videopilot = npfft.ifft(demod_fft * self.Filters["FVideoPilot"]).real
            video_out = np.rec.array(
                [
                    out_video,
                    demod,
                    demod_hpf,
                    out_video05,
                    out_videoburst,
                    out_videopilot,
                ],
                names=[
                    "demod",
                    "demod_raw",
                    "demod_hpf",
                    "demod_05",
                    "demod_burst",
                    "demod_pilot",
                ],
            )
        else:
            video_out = np.rec.array(
                [out_video, demod, demod_hpf, out_video05, out_videoburst],
                names=["demod", "demod_raw", "demod_hpf", "demod_05", "demod_burst"],
            )

        rv["video"] = (
            video_out[self.blockcut : -self.blockcut_end] if cut else video_out
        )

        if self.decode_digital_audio:
            efm_out = npfft.ifft(indata_fft * self.Filters["Fefm"])
            if cut:
                efm_out = efm_out[self.blockcut : -self.blockcut_end]
            rv["efm"] = np.int16(np.clip(efm_out.real, -32768, 32767))

        if self.decode_analog_audio:
            # Audio phase 1
            hilbert = npfft.ifft(
                self.audio_fdslice(indata_fft) * self.Filters["audio_lfilt"]
            )
            audio_left = (
                unwrap_hilbert(hilbert, self.Filters["freq_arf"])
                + self.Filters["audio_lowfreq"]
            )

            hilbert = npfft.ifft(
                self.audio_fdslice(indata_fft) * self.Filters["audio_rfilt"]
            )
            audio_right = (
                unwrap_hilbert(hilbert, self.Filters["freq_arf"])
                + self.Filters["audio_lowfreq"]
            )

            audio_out = np.rec.array(
                [audio_left, audio_right], names=["audio_left", "audio_right"]
            )

            fdiv = video_out.shape[0] // audio_out.shape[0]
            rv["audio"] = (
                audio_out[self.blockcut // fdiv : -self.blockcut_end // fdiv]
                if cut
                else audio_out
            )

        return rv

    # detect clicks that are impossibly large and snip them out
    def audio_dropout_detector(self, field_audio, padding=48):
        rejects = None
        cmed = {}

        # Check left and right channels separately.
        for channel in ["audio_left", "audio_right"]:
            achannel = field_audio[channel]
            cmed[channel] = np.median(achannel)
            aabs = np.abs(achannel - cmed[channel])

            if rejects is None:
                rejects = aabs > 175000
            else:
                rejects |= aabs > 175000

        if np.sum(rejects) == 0:
            # If no spikes, return original
            return field_audio

        # Locate areas with impossible signals and perform interpolation

        reject_locs = np.where(rejects)[0]
        reject_areas = []
        cur_area = [reject_locs[0] - padding, reject_locs[0] + padding]

        for r in np.where(rejects)[0][1:]:
            if (r - padding) > cur_area[1]:
                reject_areas.append(tuple(cur_area))
                cur_area = [r - padding, r + padding]
            else:
                cur_area[1] = r + padding

        reject_areas.append(cur_area)

        field_audio_dod = field_audio.copy()

        for channel in ["audio_left", "audio_right"]:
            for ra in reject_areas:
                if ra[0] <= 1 and ra[1] >= len(field_audio_dod) - 1:
                    # The entire thing can be bad during spinup
                    pass
                elif ra[0] <= 1:
                    field_audio_dod[channel][0 : ra[1]] = field_audio_dod[channel][
                        ra[1] + 1
                    ]
                elif ra[1] >= len(field_audio_dod) - 1:
                    field_audio_dod[channel][ra[0] :] = field_audio_dod[channel][
                        ra[0] - 1
                    ]
                else:
                    abeg = field_audio_dod[channel][ra[0]]
                    aend = field_audio_dod[channel][ra[1]]
                    # pad np.arange run by 1 and crop it so there's always enough data to fill in
                    # XXX: clean up
                    field_audio_dod[channel][ra[0] : ra[1]] = np.arange(
                        abeg, aend, (aend - abeg) / (1 + ra[1] - ra[0])
                    )[: ra[1] - ra[0]]

        return field_audio_dod

    # Second phase audio filtering.  This works on a whole field's samples, since
    # the frequency has already been reduced by 16 or 32x.

    def runfilter_audio_phase2(self, frame_audio, start):
        outputs = []

        clips = None

        for c in [["audio_left", "audio_lfreq"], ["audio_right", "audio_rfreq"]]:
            raw = (
                frame_audio[c[0]][start : start + self.blocklen].copy()
                - self.SysParams[c[1]]
            )

            if c[0] == "audio_left":
                clips = findpeaks(raw, 300000)

            for l in clips:
                replacelen = 16 * self.Filters["audio_fdiv2"]
                raw[max(0, l - replacelen) : min(l + replacelen, len(raw))] = 0

            fft_in_real = self.audio_fdslice2(npfft.fft(raw))
            if len(fft_in_real) < len(self.Filters["audio_lpf2"]):
                fft_in = np.zeros_like(self.Filters["audio_lpf2"])
                fft_in[: len(fft_in_real)] = fft_in_real
            else:
                fft_in = fft_in_real
            fft_out = fft_in * self.Filters["audio_lpf2"] * self.Filters["audio_deemp2"]

            outputs.append(
                (
                    npfft.ifft(fft_out).real[: len(fft_in_real)]
                    / self.Filters["audio_fdiv2"]
                )
                + self.SysParams[c[1]]
            )

        return np.rec.array(outputs, names=["audio_left", "audio_right"])

    def audio_phase2(self, field_audio):
        # this creates an output array with left/right channels.
        output_audio2 = np.zeros(
            len(field_audio["audio_left"]) // self.Filters["audio_fdiv2"],
            dtype=field_audio.dtype,
        )

        field_audio = self.audio_dropout_detector(field_audio)

        # copy the first block in it's entirety, to keep audio and video samples aligned
        tmp = self.runfilter_audio_phase2(field_audio, 0)

        if len(tmp) >= len(output_audio2):
            return tmp[: len(output_audio2)]

        output_audio2[: tmp.shape[0]] = tmp

        end = field_audio.shape[0]

        askip = 512  # length of filters that needs to be chopped out of the ifft
        sjump = self.blocklen - (askip * self.Filters["audio_fdiv2"])

        ostart = tmp.shape[0]
        for sample in range(sjump, field_audio.shape[0] - sjump, sjump):
            tmp = self.runfilter_audio_phase2(field_audio, sample)

            oend = ostart + tmp.shape[0] - askip
            output_audio2[ostart:oend] = tmp[askip:]
            ostart += tmp.shape[0] - askip

        tmp = self.runfilter_audio_phase2(field_audio, end - self.blocklen - 1)
        output_audio2[output_audio2.shape[0] - (tmp.shape[0] - askip) :] = tmp[askip:]

        return output_audio2

    def computedelays(self, mtf_level=0):
        """Generate a fake signal and compute filter delays.

        mtf_level -- Specify the amount of MTF compensation needed (default 0.0)
                     WARNING: May not actually work.
        """

        rf = self

        filterset = rf.Filters
        fakeoutput = np.zeros(rf.blocklen, dtype=np.double)

        # set base level to black
        fakeoutput[:] = rf.iretohz(0)

        synclen_full = int(4.7 * rf.freq)

        # sync 1 (used for gap determination)
        fakeoutput[1500 : 1500 + synclen_full] = rf.iretohz(rf.SysParams["vsync_ire"])
        # sync 2 (used for pilot/rot level setting)
        fakeoutput[2000 : 2000 + synclen_full] = rf.iretohz(rf.SysParams["vsync_ire"])

        porch_end = 2000 + synclen_full + int(0.6 * rf.freq)
        burst_end = porch_end + int(1.2 * rf.freq)

        rate = np.full(burst_end - porch_end, rf.SysParams["fsc_mhz"], dtype=np.double)
        fakeoutput[porch_end:burst_end] += (
            genwave(rate, rf.freq / 2) * rf.SysParams["hz_ire"] * 20
        )

        # white
        fakeoutput[3000:3500] = rf.iretohz(100)

        # white + burst
        fakeoutput[4500:5000] = rf.iretohz(100)

        rate = np.full(5500 - 4200, rf.SysParams["fsc_mhz"], dtype=np.double)
        fakeoutput[4200:5500] += (
            genwave(rate, rf.freq / 2) * rf.SysParams["hz_ire"] * 20
        )

        rate = np.full(synclen_full, rf.SysParams["fsc_mhz"], dtype=np.double)
        fakeoutput[2000 : 2000 + synclen_full] = rf.iretohz(
            rf.SysParams["vsync_ire"]
        ) + (
            genwave(rate, rf.freq / 2)
            * rf.SysParams["hz_ire"]
            * rf.SysParams["vsync_ire"]
        )

        # add filters to generate a fake signal

        # NOTE: group pre-delay is not implemented, so the decoded signal
        # has issues settling down.  Emphasis is correct AFAIK

        tmp = npfft.fft(fakeoutput)
        tmp2 = tmp * (filterset["Fvideo_lpf"] ** 1)
        tmp3 = tmp2 * (filterset["Femp"] ** 1)

        # fakeoutput_lpf = npfft.ifft(tmp2).real
        fakeoutput_emp = npfft.ifft(tmp3).real

        fakesignal = genwave(fakeoutput_emp, rf.freq_hz / 2)
        fakesignal *= 4096
        fakesignal += 8192
        fakesignal[6000:6005] = 0

        fakedecode = rf.demodblock(fakesignal, mtf_level=mtf_level)

        vdemod = fakedecode["video"]["demod"]
        vdemod_raw = fakedecode["video"]["demod_raw"]
        vsync_cross_hz = rf.iretohz(rf.SysParams["vsync_ire"] / 2)

        # XXX: sync detector does NOT reflect actual sync detection, just regular filtering @ sync level
        # (but only regular filtering is needed for DOD)
        rf.delays = {}
        rf.delays["video_sync"] = calczc(vdemod, 1500, vsync_cross_hz, count=512) - 1500
        rf.delays["video_white"] = (
            calczc(vdemod, 3000, rf.iretohz(50), count=512) - 3000
        )
        rf.delays["video_rot"] = int(
            np.round(calczc(vdemod, 6000, rf.iretohz(-10), count=512) - 6000)
        )

        rf.limits = {}
        rf.limits["sync"] = (
            np.min(vdemod_raw[1400:2800]),
            np.max(vdemod_raw[1400:2800]),
        )
        rf.limits["viewable"] = (
            np.min(vdemod_raw[2900:6000]),
            np.max(vdemod_raw[2900:6000]),
        )

        return fakedecode, fakeoutput_emp


class DemodCache:
    def __init__(
        self,
        rf,
        infile,
        loader,
        cachesize=256,
        num_worker_threads=6,
        MTF_tolerance=0.05,
    ):
        self.infile = infile
        self.loader = loader
        self.rf = rf

        self.currentMTF = 1
        self.MTF_tolerance = MTF_tolerance

        self.blocksize = self.rf.blocklen - (self.rf.blockcut + self.rf.blockcut_end)

        # Cache dictionary - key is block #, which holds data for that block
        self.lrusize = cachesize
        self.prefetch = 32  # TODO: set this to proper amount for format
        self.lru = []

        self.lock = threading.Lock()
        self.blocks = {}

        if platform.system() == "Darwin":
            set_start_method("fork")

        # Workaround to make it work on windows.
        # Using Process gives a "io.BufferedReader can't be pickled error".
        # Using Thread may be a bit slower due to how python threads work,
        # so ideally we would want to
        # find a better way to do this later.
        thread_type = Process if platform.system() != "Windows" else threading.Thread

        self.q_in = JoinableQueue()
        self.q_in_metadata = []

        self.q_out = Queue()

        self.threadpipes = []
        self.threads = []

        num_worker_threads = max(num_worker_threads - 1, 1)

        for i in range(num_worker_threads):
            self.threadpipes.append(Pipe())
            t = thread_type(
                target=self.worker, daemon=True, args=(self.threadpipes[-1][1],)
            )
            t.start()
            self.threads.append(t)

        self.deqeue_thread = threading.Thread(target=self.dequeue, daemon=True)
        self.deqeue_thread.start()

    def end(self):
        # stop workers
        for i in self.threads:
            self.q_in.put(None)

        for t in self.threads:
            t.join()

        self.q_out.put(None)

    def __del__(self):
        self.end()

    def prune_cache(self):
        """ Prune the LRU cache.  Typically run when a new field is loaded """
        if len(self.lru) < self.lrusize:
            return

        self.lock.acquire()
        for k in self.lru[self.lrusize :]:
            if k in self.blocks:
                del self.blocks[k]
        self.lock.release()

        self.lru = self.lru[: self.lrusize]

    def flush_demod(self):
        """ Flush all demodulation data.  This is called by the field class after calibration (i.e. MTF) is determined to be off """
        for k in self.blocks.keys():
            if self.blocks[k] is None:
                pass
            elif "demod" in self.blocks[k]:
                self.lock.acquire()
                del self.blocks[k]["demod"]
                self.lock.release()

    def apply_newparams(self, newparams):
        for k in newparams.keys():
            # print(k, k in self.rf.SysParams, k in self.rf.DecoderParams)
            if k in self.rf.SysParams:
                self.rf.SysParams[k] = newparams[k]

            if k in self.rf.DecoderParams:
                self.rf.DecoderParams[k] = newparams[k]

        self.rf.computefilters()

    def worker(self, pipein):
        while True:
            ispiped = False
            if pipein.poll():
                item = pipein.recv()
                ispiped = True
            else:
                item = self.q_in.get()

            if item is None or item[0] == "END":
                return

            if item[0] == "DEMOD":
                blocknum, block, target_MTF = item[1:]

                output = {}

                if "fft" not in block:
                    output["fft"] = npfft.fft(block["rawinput"])
                    fftdata = output["fft"]
                else:
                    fftdata = block["fft"]

                if (
                    "demod" not in block
                    or np.abs(block["MTF"] - target_MTF) > self.MTF_tolerance
                ):
                    output["demod"] = self.rf.demodblock(
                        fftdata=fftdata, mtf_level=target_MTF, cut=True
                    )
                    output["MTF"] = target_MTF

                self.q_out.put((blocknum, output))
            elif item[0] == "NEWPARAMS":
                self.apply_newparams(item[1])

            if not ispiped:
                self.q_in.task_done()

    def doread(self, blocknums, MTF, dodemod=True):
        need_blocks = []

        hc = 0

        self.lock.acquire()

        for b in blocknums:
            if b not in self.blocks:
                LRUupdate(self.lru, b)

                rawdata = self.loader(self.infile, b * self.blocksize, self.rf.blocklen)

                if rawdata is None or len(rawdata) < self.rf.blocklen:
                    self.blocks[b] = None
                    self.lock.release()
                    return None

                # ??? - I think I put it in to make sure it isn't erased for whatever reason, but might not be needed
                rawdatac = rawdata.copy()

                self.blocks[b] = {}
                self.blocks[b]["rawinput"] = rawdatac

            if self.blocks[b] is None:
                self.lock.release()
                return None

            if dodemod:
                handling = need_demod = ("demod" not in self.blocks[b]) or (
                    np.abs(self.blocks[b]["MTF"] - MTF) > self.MTF_tolerance
                )
            else:
                handling = need_demod = False

            # Check to see if it's already in queue to process
            if need_demod:
                for inqueue in self.q_in_metadata:
                    if inqueue[0] == b and (
                        np.abs(inqueue[1] - MTF) <= self.MTF_tolerance
                    ):
                        handling = False
                        # print(b)

                need_blocks.append(b)

            if handling:
                self.q_in.put(("DEMOD", b, self.blocks[b], MTF))
                self.q_in_metadata.append((b, MTF))
                hc = hc + 1

        self.lock.release()

        return need_blocks

    def dequeue(self):
        # This is the thread's main loop - run until killed.
        while True:
            rv = self.q_out.get()
            if rv is None:
                return

            self.lock.acquire()

            blocknum, item = rv

            if "MTF" not in item or "demod" not in item:
                # This shouldn't happen, but was observed by Simon on a decode
                logger.error(
                    "incomplete demodulated block placed on queue, block #%d", blocknum
                )
                self.q_in.put((blocknum, self.blocks[blocknum], self.currentMTF))
                self.lock.release()
                continue

            self.q_in_metadata.remove((blocknum, item["MTF"]))

            for k in item.keys():
                if k == "demod" and (
                    np.abs(item["MTF"] - self.currentMTF) > self.MTF_tolerance
                ):
                    continue
                self.blocks[blocknum][k] = item[k]

            if "input" not in self.blocks[blocknum]:
                self.blocks[blocknum]["input"] = self.blocks[blocknum]["rawinput"][
                    self.rf.blockcut : -self.rf.blockcut_end
                ]

            self.lock.release()

    def read(self, begin, length, MTF=0, dodemod=True):
        # transpose the cache by key, not block #
        t = {"input": [], "fft": [], "video": [], "audio": [], "efm": [], "rfhpf": []}

        self.currentMTF = MTF

        end = begin + length

        toread = range(begin // self.blocksize, (end // self.blocksize) + 1)
        toread_prefetch = range(
            end // self.blocksize, (end // self.blocksize) + self.prefetch
        )

        need_blocks = self.doread(toread, MTF, dodemod)

        if dodemod is False:
            raw = [self.blocks[toread[0]]["rawinput"][begin % self.blocksize :]]
            for i in range(toread[1], toread[-2]):
                raw.append(self.blocks[i]["rawinput"])
            raw.append(self.blocks[-1]["rawinput"][: end % self.blocksize])

            rv = np.concatenate(raw)
            self.prune_cache()
            return rv

        while need_blocks is not None and len(need_blocks):
            time.sleep(0.001)  # A crude busy loop
            need_blocks = self.doread(toread, MTF)

        if need_blocks is None:
            # EOF
            return None

        # Now coalesce the output
        for b in range(begin // self.blocksize, (end // self.blocksize) + 1):
            for k in t.keys():
                if k in self.blocks[b]["demod"]:
                    t[k].append(self.blocks[b]["demod"][k])
                elif k in self.blocks[b]:
                    t[k].append(self.blocks[b][k])

        self.prune_cache()

        rv = {}
        for k in t.keys():
            rv[k] = np.concatenate(t[k]) if len(t[k]) else None

        if rv["audio"] is not None:
            rv["audio_phase1"] = rv["audio"]
            rv["audio"] = self.rf.audio_phase2(rv["audio"])

        rv["startloc"] = (begin // self.blocksize) * self.blocksize

        need_blocks = self.doread(toread_prefetch, MTF)

        return rv

    def setparams(self, params):
        # XXX: This should flush out the data, but right now this isn't used at all
        for p in self.threadpipes:
            p[0].send(("NEWPARAMS", params))

        # Apply params to the core thread, so they match up with the decoders
        self.apply_newparams(params)


# Downscales to 16bit/44.1khz.  It might be nice when analog audio is better to support 24/96,
# but if we only support one output type, matching CD audio/digital sound is greatly preferable.
def downscale_audio(
    audio, lineinfo, rf, linecount, timeoffset=0, freq=48000.0, scale=64
):
    failed = False

    frametime = linecount / (1000000 / rf.SysParams["line_period"])
    soundgap = 1 / freq

    # include one extra 'tick' to interpolate the last one and use as a return value
    # for the next frame
    arange = np.arange(
        timeoffset, frametime + (soundgap / 2), soundgap, dtype=np.double
    )
    locs = np.zeros(len(arange), dtype=np.float)
    swow = np.zeros(len(arange), dtype=np.float)

    for i, t in enumerate(arange):
        linenum = ((t * 1000000) / rf.SysParams["line_period"]) + 1
        intlinenum = int(linenum)

        # XXX:
        # The timing handling can sometimes go outside the bounds of the known line #'s.
        # This is a quick-ish fix that should work OK but may affect quality slightly.
        if linenum < 0:
            lineloc_cur = int(lineinfo[0] + (rf.linelen * linenum))
            lineloc_next = lineloc_cur + rf.linelen
        elif len(lineinfo) > linenum + 2:
            lineloc_cur, lineloc_next = lineinfo[intlinenum : intlinenum + 2]
        else:
            # Catch things that go past the last known line by using the last lines here.
            lineloc_cur = lineinfo[-2]
            lineloc_next = lineloc_cur + rf.linelen

        sampleloc = lineloc_cur
        sampleloc += (lineloc_next - lineloc_cur) * (linenum - np.floor(linenum))

        swow[i] = (lineloc_next - lineloc_cur) / rf.linelen
        swow[i] = ((swow[i] - 1)) + 1
        # There's almost *no way* the disk is spinning more than 1.5% off, so mask TBC errors here
        # to reduce pops
        if i and np.abs(swow[i] - swow[i - 1]) > 0.015:
            swow[i] = swow[i - 1]

        locs[i] = sampleloc / scale

    output = np.zeros((2 * (len(arange) - 1)), dtype=np.int32)
    output16 = np.zeros((2 * (len(arange) - 1)), dtype=np.int16)

    for i in range(len(arange) - 1):
        start = np.int(locs[i])
        end = np.int(locs[i + 1])
        if end > start and end < len(audio["audio_left"]):
            output_left = nb_mean(audio["audio_left"][start:end])
            output_right = nb_mean(audio["audio_right"][start:end])

            output_left = (output_left * swow[i]) - rf.SysParams["audio_lfreq"]
            output_right = (output_right * swow[i]) - rf.SysParams["audio_rfreq"]

            # Flipping audio here to line up with ralf/he010 digital sample
            # (when comparing, remove the first 265 samples of ralf.pcm as well)
            output[(i * 2) + 0] = -dsa_rescale(output_left)
            output[(i * 2) + 1] = -dsa_rescale(output_right)
        else:
            # TBC failure can cause this (issue #389)
            if failed is False:
                logger.warning("Analog audio processing error, muting samples")

            failed = True

    #print(rms(output[::2]), rms(output[1::2]))

    np.clip(output, -32766, 32766, out=output16)

    return output16, arange[-1] - frametime


# The Field class contains common features used by NTSC and PAL
class Field:
    def __init__(
        self,
        rf,
        decode,
        audio_offset=0,
        keepraw=True,
        prevfield=None,
        initphase=False,
        fields_written=0,
        readloc=0,
    ):
        self.rawdata = decode["input"]
        self.data = decode
        self.initphase = initphase  # used for seeking or first field
        self.readloc = readloc

        self.prevfield = prevfield
        self.fields_written = fields_written

        # XXX: need a better way to prevent memory leaks than this
        # For now don't let a previous frame keep it's prev frame
        if prevfield is not None:
            prevfield.prevfield = None

        self.rf = rf
        self.freq = self.rf.freq

        self.inlinelen = self.rf.linelen
        self.outlinelen = self.rf.SysParams["outlinelen"]

        self.lineoffset = 0

        self.valid = False
        self.sync_confidence = 100

        self.dspicture = None
        self.dsaudio = None
        self.audio_offset = audio_offset
        self.audio_next_offset = audio_offset

        # On NTSC linecount rounds up to 263, and PAL 313
        self.outlinecount = (self.rf.SysParams["frame_lines"] // 2) + 1
        # this is eventually set to 262/263 and 312/313 for audio timing
        self.linecount = None

    def process(self):
        self.linelocs1, self.linebad, self.nextfieldoffset = self.compute_linelocs()
        if self.linelocs1 is None:
            if self.nextfieldoffset is None:
                self.nextfieldoffset = self.rf.linelen * 200

            return

        self.linebad = self.compute_deriv_error(self.linelocs1, self.linebad)

        self.linelocs2 = self.refine_linelocs_hsync()
        self.linebad = self.compute_deriv_error(self.linelocs2, self.linebad)

        self.linelocs = self.linelocs2
        self.wowfactor = self.computewow(self.linelocs)

        self.valid = True

    def get_linelen(self, line=None, linelocs=None):
        # compute adjusted frequency from neighboring line lengths

        # If this is run early, line locations are unknown, so return
        # the general value
        if linelocs is None:
            if hasattr(self, "linelocs"):
                linelocs = self.linelocs
            else:
                return self.rf.linelen

        if line is None:
            return self.rf.linelen

        if line >= self.linecount + self.lineoffset:
            length = (self.linelocs[line + 0] - self.linelocs[line - 1]) / 1
        elif line > 0:
            length = (self.linelocs[line + 1] - self.linelocs[line - 1]) / 2
        elif line == 0:
            length = (self.linelocs[line + 1] - self.linelocs[line - 0]) / 1

        if length <= 0:
            # linelocs aren't monotonic -- probably TBC failure
            return self.rf.linelen

        return length

    def get_linefreq(self, line=None, linelocs=None):
        return self.rf.freq * (self.get_linelen(line, linelocs) / self.rf.linelen)

    def usectoinpx(self, x, line=None):
        return x * self.get_linefreq(line)

    def inpxtousec(self, x, line=None):
        return x / self.get_linefreq(line)

    def lineslice(self, l, begin=None, length=None, linelocs=None, begin_offset=0):
        """ return a slice corresponding with pre-TBC line l, begin+length are uSecs """

        # for PAL, each field has a different offset so normalize that
        l_adj = l + self.lineoffset

        _begin = linelocs[l_adj] if linelocs is not None else self.linelocs[l_adj]
        _begin += self.usectoinpx(begin, l_adj) if begin is not None else 0

        _length = self.usectoinpx(length, l_adj) if length is not None else 1

        return slice(
            int(np.floor(_begin + begin_offset)),
            int(np.ceil(_begin + _length + begin_offset)),
        )

    def usectooutpx(self, x):
        return x * self.rf.SysParams["outfreq"]

    def outpxtousec(self, x):
        return x / self.rf.SysParams["outfreq"]

    def hz_to_output(self, input):
        reduced = (input - self.rf.SysParams["ire0"]) / self.rf.SysParams["hz_ire"]
        reduced -= self.rf.SysParams["vsync_ire"]

        return np.uint16(
            np.clip(
                (reduced * self.out_scale) + self.rf.SysParams["outputZero"], 0, 65535
            )
            + 0.5
        )

    def output_to_ire(self, output):
        return (
            (output - self.rf.SysParams["outputZero"]) / self.out_scale
        ) + self.rf.SysParams["vsync_ire"]

    def lineslice_tbc(self, l, begin=None, length=None, linelocs=None, keepphase=False):
        """ return a slice corresponding with pre-TBC line l """

        _begin = self.rf.SysParams["outlinelen"] * (l - 1)

        begin_offset = self.usectooutpx(begin) if begin is not None else 0
        if keepphase:
            begin_offset = (begin_offset // 4) * 4

        _begin += begin_offset
        _length = (
            self.usectooutpx(length)
            if length is not None
            else self.rf.SysParams["outlinelen"]
        )

        return slice(int(np.round(_begin)), int(np.round(_begin + _length)))

    def get_timings(self):
        pulses = self.rawpulses
        hsync_typical = self.usectoinpx(self.rf.SysParams["hsyncPulseUS"])

        # Some disks have odd sync levels resulting in short and/or long pulse lengths.
        # So, take the median hsync and adjust the expected values accordingly

        hsync_checkmin = self.usectoinpx(self.rf.SysParams["hsyncPulseUS"] - 1.75)
        hsync_checkmax = self.usectoinpx(self.rf.SysParams["hsyncPulseUS"] + 2)

        hlens = []
        for p in pulses:
            if inrange(p.len, hsync_checkmin, hsync_checkmax):
                hlens.append(p.len)

        LT = {}
        LT = {}
        if len(hlens) > 0:
            LT["hsync_median"] = np.median(hlens)
        else:
            LT["hsync_median"] = self.rf.SysParams["hsyncPulseUS"]

        hsync_min = LT["hsync_median"] + self.usectoinpx(-0.5)
        hsync_max = LT["hsync_median"] + self.usectoinpx(0.5)

        LT["hsync"] = (hsync_min, hsync_max)

        LT["hsync_offset"] = LT["hsync_median"] - hsync_typical

        # ??? - replace self.usectoinpx with local timings?
        eq_min = (
            self.usectoinpx(self.rf.SysParams["eqPulseUS"] - 0.5) + LT["hsync_offset"]
        )
        eq_max = (
            self.usectoinpx(self.rf.SysParams["eqPulseUS"] + 0.5) + LT["hsync_offset"]
        )

        LT["eq"] = (eq_min, eq_max)

        vsync_min = (
            self.usectoinpx(self.rf.SysParams["vsyncPulseUS"] * 0.5)
            + LT["hsync_offset"]
        )
        vsync_max = (
            self.usectoinpx(self.rf.SysParams["vsyncPulseUS"] + 1) + LT["hsync_offset"]
        )

        LT["vsync"] = (vsync_min, vsync_max)

        return LT

    def pulse_qualitycheck(self, prevpulse, pulse):

        if prevpulse[0] > 0 and pulse[0] > 0:
            exprange = (0.4, 0.6)
        elif prevpulse[0] == 0 and pulse[0] == 0:
            exprange = (0.9, 1.1)
        else:  # transition to/from regular hsyncs can be .5 or 1H
            exprange = (0.4, 1.1)

        linelen = (pulse[1].start - prevpulse[1].start) / self.inlinelen
        inorder = inrange(linelen, *exprange)

        return inorder

    def run_vblank_state_machine(self, pulses, LT):
        """ Determines if a pulse set is a valid vblank by running a state machine """

        done = 0

        vsyncs = []  # VSYNC area (first broad pulse->first EQ after broad pulses)

        validpulses = []
        vsync_start = None

        # state_end tracks the earliest expected phase transition...
        state_end = 0
        # ... and state length is set by the phase transition to set above (in H)
        state_length = None

        # state order: HSYNC -> EQPUL1 -> VSYNC -> EQPUL2 -> HSYNC
        HSYNC, EQPL1, VSYNC, EQPL2 = range(4)

        for p in pulses:
            spulse = None

            state = validpulses[-1][0] if len(validpulses) > 0 else -1

            if state == -1:
                # First valid pulse must be a regular HSYNC
                if inrange(p.len, *LT["hsync"]):
                    spulse = (HSYNC, p)
            elif state == HSYNC:
                # HSYNC can transition to EQPUL/pre-vsync at the end of a field
                if inrange(p.len, *LT["hsync"]):
                    spulse = (HSYNC, p)
                elif inrange(p.len, *LT["eq"]):
                    spulse = (EQPL1, p)
                    state_length = self.rf.SysParams["numPulses"] / 2
                elif inrange(p.len, *LT["vsync"]):
                    # should not happen(tm)
                    vsync_start = len(validpulses) - 1
                    spulse = (VSYNC, p)
            elif state == EQPL1:
                if inrange(p.len, *LT["eq"]):
                    spulse = (EQPL1, p)
                elif inrange(p.len, *LT["vsync"]):
                    # len(validpulses)-1 before appending adds index to first VSYNC pulse
                    vsync_start = len(validpulses) - 1
                    spulse = (VSYNC, p)
                    state_length = self.rf.SysParams["numPulses"] / 2
                elif inrange(p.len, *LT["hsync"]):
                    # previous state transition was likely in error!
                    spulse = (HSYNC, p)
            elif state == VSYNC:
                if inrange(p.len, *LT["eq"]):
                    # len(validpulses)-1 before appending adds index to first EQ pulse
                    vsyncs.append((vsync_start, len(validpulses) - 1))
                    spulse = (EQPL2, p)
                    state_length = self.rf.SysParams["numPulses"] / 2
                elif inrange(p.len, *LT["vsync"]):
                    spulse = (VSYNC, p)
                elif p.start > state_end and inrange(p.len, *LT["hsync"]):
                    spulse = (HSYNC, p)
            elif state == EQPL2:
                if inrange(p.len, *LT["eq"]):
                    spulse = (EQPL2, p)
                elif inrange(p.len, *LT["hsync"]):
                    spulse = (HSYNC, p)
                    done = True

            if spulse is not None and spulse[0] != state:
                if spulse[1].start < state_end:
                    spulse = None
                elif state_length:
                    state_end = spulse[1].start + (
                        (state_length - 0.1) * self.inlinelen
                    )
                    state_length = None

            # Quality check
            if spulse is not None:
                good = (
                    self.pulse_qualitycheck(validpulses[-1], spulse)
                    if len(validpulses)
                    else False
                )

                validpulses.append((spulse[0], spulse[1], good))

            if done:
                return done, validpulses

        return done, validpulses

    def refinepulses(self):
        LT = self.get_timings()

        HSYNC, EQPL1, VSYNC, EQPL2 = range(4)

        i = 0
        valid_pulses = []
        num_vblanks = 0

        while i < len(self.rawpulses):
            curpulse = self.rawpulses[i]
            if inrange(curpulse.len, *LT["hsync"]):
                good = (
                    self.pulse_qualitycheck(valid_pulses[-1], (0, curpulse))
                    if len(valid_pulses)
                    else False
                )
                valid_pulses.append((HSYNC, curpulse, good))
                i += 1
            elif (
                i > 2
                and inrange(self.rawpulses[i].len, *LT["eq"])
                and (len(valid_pulses) and valid_pulses[-1][0] == HSYNC)
            ):
                # print(i, self.rawpulses[i])
                done, vblank_pulses = self.run_vblank_state_machine(
                    self.rawpulses[i - 2 : i + 24], LT
                )
                if done:
                    [valid_pulses.append(p) for p in vblank_pulses[2:]]
                    i += len(vblank_pulses) - 2
                    num_vblanks += 1
                else:
                    i += 1
            else:
                i += 1

        return valid_pulses

    def getBlankRange(self, validpulses, start=0):
        vp_type = np.array([p[0] for p in validpulses])

        vp_vsyncs = np.where(vp_type[start:] == VSYNC)[0]
        firstvsync = vp_vsyncs[0] + start if len(vp_vsyncs) else None

        if firstvsync is None or firstvsync < 10:
            return None, None

        for newstart in range(firstvsync - 10, firstvsync - 4):
            blank_locs = np.where(vp_type[newstart:] > 0)[0]
            if len(blank_locs) == 0:
                continue

            firstblank = blank_locs[0] + newstart
            hsync_locs = np.where(vp_type[firstblank:] == 0)[0]

            if len(hsync_locs) == 0:
                continue

            lastblank = hsync_locs[0] + firstblank - 1

            if (lastblank - firstblank) > 12:
                return firstblank, lastblank

        # there isn't a valid range to find, or it's impossibly short
        return None, None

    def getBlankLength(self, isFirstField):
        core = self.rf.SysParams["numPulses"] * 3 * 0.5

        if self.rf.system == "NTSC":
            return core + 1
        else:
            return core + 0.5 + (0 if isFirstField else 1)

        return core

    def processVBlank(self, validpulses, start, limit=None):

        firstblank, lastblank = self.getBlankRange(validpulses, start)
        conf = 100

        """
        First Look at each equalization/vblank pulse section - if the expected # are there and valid,
        it can be used to determine where line 0 is...
        """

        # locations of lines before after/vblank.  may not be line 0 etc
        lastvalid = len(validpulses) if limit is None else start + limit
        if firstblank is None or firstblank > lastvalid:
            return None, None, None, None

        loc_presync = validpulses[firstblank - 1][1].start

        HSYNC, EQPL1, VSYNC, EQPL2 = range(4)

        pt = np.array([v[0] for v in validpulses[firstblank:]])
        pstart = np.array([v[1].start for v in validpulses[firstblank:]])
        plen = np.array([v[1].len for v in validpulses[firstblank:]])

        numPulses = self.rf.SysParams["numPulses"]

        for i in [VSYNC, EQPL1, EQPL2]:
            ptmatch = pt == i
            grouploc = None

            for j in range(0, lastblank - firstblank):
                if ptmatch[j : j + numPulses].all():
                    if ptmatch[j : j + numPulses + 4].sum() != numPulses:
                        break

                    # take the (second) derivative of the line gaps and lengths to determine
                    # if all are valid
                    gaps = np.diff(np.diff(pstart[j : j + numPulses]))
                    lengths = np.diff(plen[j : j + numPulses])

                    if np.max(gaps) < (self.rf.freq * 0.2) and np.max(lengths) < (
                        self.rf.freq * 0.2
                    ):
                        grouploc = j
                        break

            if grouploc is None:
                continue

            setbegin = validpulses[firstblank + grouploc]
            firstloc = setbegin[1].start

            # compute the distance of the first pulse of this block to line 1
            # (line 0 may be .5H or 1H before that)
            distfroml1 = ((i - 1) * self.rf.SysParams["numPulses"]) * 0.5

            dist = (firstloc - loc_presync) / self.inlinelen
            # get the integer rounded X * .5H distance.  then invert to determine
            # the half-H alignment with the sync/blank pulses
            hdist = int(np.round(dist * 2))

            # isfirstfield = not ((hdist % 2) == self.rf.SysParams['firstField1H'][0])
            isfirstfield = (hdist % 2) == (self.rf.SysParams["firstFieldH"][1] != 1)

            # for PAL VSYNC, the offset is 2.5H, so the calculation must be reversed
            if (distfroml1 * 2) % 2:
                isfirstfield = not isfirstfield

            eqgap = self.rf.SysParams["firstFieldH"][isfirstfield]
            line0 = firstloc - ((eqgap + distfroml1) * self.inlinelen)

            return np.int(line0), isfirstfield, firstblank, conf

        """
        If there are no valid sections, check line 0 and the first eq pulse, and the last eq
        pulse and the following line.  If the combined xH is correct for the standard in question
        (1.5H for NTSC, 1 or 2H for PAL, that means line 0 has been found correctly.
        """

        conf = 50

        if (
            validpulses[firstblank - 1][2]
            and validpulses[firstblank][2]
            and validpulses[lastblank][2]
            and validpulses[lastblank + 1][2]
        ):
            gap1 = (
                validpulses[firstblank][1].start - validpulses[firstblank - 1][1].start
            )
            gap2 = validpulses[lastblank + 1][1].start - validpulses[lastblank][1].start

            if self.rf.system == "PAL" and inrange(
                np.abs(gap2 - gap1), 0, self.rf.freq * 1
            ):
                isfirstfield = inrange((gap1 / self.inlinelen), 0.45, 0.55)
            elif self.rf.system == "NTSC" and inrange(
                np.abs(gap2 + gap1), self.inlinelen * 1.4, self.inlinelen * 1.6
            ):
                isfirstfield = inrange((gap1 / self.inlinelen), 0.95, 1.05)
            else:
                self.sync_confidence = 0
                return None, None, None, 0

            return validpulses[firstblank - 1][1].start, isfirstfield, firstblank, conf

        conf = 0

        return None, None, None, 0

    def computeLineLen(self, validpulses):
        # determine longest run of 0's
        longrun = [-1, -1]
        currun = None
        for i, v in enumerate([p[0] for p in self.validpulses]):
            if v != 0:
                if currun is not None and currun[1] > longrun[1]:
                    longrun = currun
                currun = None
            elif currun is None:
                currun = [i, 0]
            else:
                currun[1] += 1

        if currun is not None and currun[1] > longrun[1]:
            longrun = currun

        linelens = []
        for i in range(longrun[0] + 1, longrun[0] + longrun[1]):
            linelen = self.validpulses[i][1].start - self.validpulses[i - 1][1].start
            if inrange(linelen / self.inlinelen, 0.95, 1.05):
                linelens.append(
                    self.validpulses[i][1].start - self.validpulses[i - 1][1].start
                )

        if len(linelens) > 0:
            return np.mean(linelens)
        else:
            return self.inlinelen

    def skip_check(self):
        """ This routine checks to see if there's a (probable) VSYNC at the end.
            Returns a (currently rough) probability.
        """
        score = 0
        vsync_lines = 0

        vsync_ire = self.rf.SysParams["vsync_ire"]

        for l in range(self.outlinecount, self.outlinecount + 8):
            sl = self.lineslice(l, 0, self.rf.SysParams["line_period"])
            line_ire = self.rf.hztoire(nb_median(self.data["video"]["demod"][sl]))

            # vsync_ire is always negative, so /2 is the higher number

            if inrange(line_ire, vsync_ire - 10, vsync_ire / 2):
                vsync_lines += 1
            elif inrange(line_ire, -5, 5):
                score += 1
            else:
                score -= 1

        if vsync_lines >= 2:
            return 100

        if vsync_lines == 1 and score > 0:
            return 50

        if score > 0:
            return 25

        return 0

    # pull the above together into a routine that (should) find line 0, the last line of
    # the previous field.

    def getLine0(self, validpulses):
        # Gather the local line 0 location and projected from the previous field

        self.sync_confidence = 100

        # If we have a previous field, the first vblank should be close to the beginning,
        # and we need to reject anything too far in (which could be the *next* vsync)
        limit = None
        limit = (
            100
            if (self.prevfield is not None and self.prevfield.skip_check() >= 50)
            else None
        )
        line0loc_local, isFirstField_local, firstblank_local, conf_local = self.processVBlank(
            validpulses, 0, limit
        )

        line0loc_next, isFirstField_next, conf_next = None, None, None

        # If we have a vsync at the end, use it to compute the likely line 0
        if line0loc_local is not None:
            self.vblank_next, isNotFirstField_next, firstblank_next, conf_next = self.processVBlank(
                validpulses, firstblank_local + 40
            )

            if self.vblank_next is not None:
                isFirstField_next = not isNotFirstField_next

                meanlinelen = self.computeLineLen(validpulses)
                fieldlen = (
                    meanlinelen
                    * self.rf.SysParams["field_lines"][0 if isFirstField_next else 1]
                )
                line0loc_next = int(np.round(self.vblank_next - fieldlen))

                if line0loc_next < 0:
                    self.sync_confidence = 10
        else:
            self.vblank_next = None

        # Use the previous field's end to compute a possible line 0
        line0loc_prev, isFirstField_prev = None, None
        if self.prevfield is not None and self.prevfield.valid:
            frameoffset = self.data["startloc"] - self.prevfield.data["startloc"]

            # print(self.prevfield.linecount)

            line0loc_prev = (
                self.prevfield.linelocs[self.prevfield.linecount] - frameoffset
            )
            isFirstField_prev = not self.prevfield.isFirstField
            conf_prev = self.prevfield.sync_confidence

        # print(line0loc_local, line0loc_next, line0loc_prev)

        # Best case - all three line detectors returned something - perform TOOT using median
        if (
            line0loc_local is not None
            and line0loc_next is not None
            and line0loc_prev is not None
        ):
            isFirstField_all = (
                isFirstField_local + isFirstField_prev + isFirstField_next
            ) >= 2
            return (
                np.median([line0loc_local, line0loc_next, line0loc_prev]),
                self.vblank_next,
                isFirstField_all,
            )

        if line0loc_local is not None and conf_local > 50:
            self.sync_confidence = min(self.sync_confidence, 90)
            return line0loc_local, self.vblank_next, isFirstField_local
        elif line0loc_prev is not None:
            new_sync_confidence = np.max(conf_prev - 10, 0)
            self.sync_confidence = min(self.sync_confidence, new_sync_confidence)
            return line0loc_prev, self.vblank_next, isFirstField_prev
        elif line0loc_next is not None:
            self.sync_confidence = conf_next
            return line0loc_next, self.vblank_next, isFirstField_next
        else:
            # Failed to find anything useful - the caller is expected to skip ahead and try again
            return None, None, None

    def getpulses(self):
        # pass one using standard levels

        # pulse_hz range:  vsync_ire - 10, maximum is the 50% crossing point to sync
        pulse_hz_min = self.rf.iretohz(self.rf.SysParams["vsync_ire"] - 10)
        pulse_hz_max = self.rf.iretohz(self.rf.SysParams["vsync_ire"] / 2)

        pulse_hz_min = self.rf.iretohz(self.rf.SysParams["vsync_ire"] - 20)
        pulse_hz_max = self.rf.iretohz(-20)

        pulses = findpulses(self.data["video"]["demod_05"], pulse_hz_min, pulse_hz_max)

        if len(pulses) == 0:
            # can't do anything about this
            return pulses

        # determine sync pulses from vsync
        vsync_locs = []
        vsync_means = []

        for i, p in enumerate(pulses):
            if p.len > self.usectoinpx(10):
                vsync_locs.append(i)
                vsync_means.append(
                    np.mean(
                        self.data["video"]["demod_05"][
                            int(p.start + self.rf.freq) : int(
                                p.start + p.len - self.rf.freq
                            )
                        ]
                    )
                )

        # print(len(vsync_means), [self.rf.hztoire(v) for v in vsync_means])
        if len(vsync_means) == 0:
            return None

        synclevel = np.median(vsync_means)

        if np.abs(self.rf.hztoire(synclevel) - self.rf.SysParams["vsync_ire"]) < 5:
            # sync level is close enough to use
            return pulses

        if vsync_locs is None or not len(vsync_locs):
            return None

        # Now compute black level and try again

        # take the eq pulses before and after vsync
        r1 = range(vsync_locs[0] - 5, vsync_locs[0])
        r2 = range(vsync_locs[-1] + 1, vsync_locs[-1] + 6)

        black_means = []

        for i in itertools.chain(r1, r2):
            if i < 0 or i >= len(pulses):
                continue

            p = pulses[i]
            if inrange(p.len, self.rf.freq * 0.75, self.rf.freq * 2.5):
                black_means.append(
                    np.mean(
                        self.data["video"]["demod_05"][
                            int(p.start + (self.rf.freq * 5)) : int(
                                p.start + (self.rf.freq * 20)
                            )
                        ]
                    )
                )

        blacklevel = np.median(black_means)

        pulse_hz_min = synclevel - (self.rf.SysParams["hz_ire"] * 10)
        pulse_hz_max = (blacklevel + synclevel) / 2

        return findpulses(self.data["video"]["demod_05"], pulse_hz_min, pulse_hz_max)

    def compute_linelocs(self):

        self.rawpulses = self.getpulses()
        if self.rawpulses is None or len(self.rawpulses) == 0:
<<<<<<< HEAD
            logger.error("Unable to find any sync pulses, jumping 100 ms")
            return None, None, int(self.rf.freq_hz / 10)
=======
            if self.fields_written:
                logger.error("Unable to find any sync pulses, skipping one field")
                return None, None, None
            else:
                logger.error("Unable to find any sync pulses, skipping one second")
                return None, None, int(self.rf.freq_hz)

>>>>>>> 308f59cf

        self.validpulses = validpulses = self.refinepulses()

        line0loc, lastlineloc, self.isFirstField = self.getLine0(validpulses)
        self.linecount = 263 if self.isFirstField else 262

        # Number of lines to actually process.  This is set so that the entire following
        # VSYNC is processed
        proclines = self.outlinecount + self.lineoffset + 10
        if self.rf.system == "PAL":
            proclines += 3

        # It's possible for getLine0 to return None for lastlineloc
        if lastlineloc is not None:
            numlines = (lastlineloc - line0loc) / self.inlinelen
            self.skipdetected = numlines < (self.linecount - 5)
        else:
            self.skipdetected = False

        linelocs_dict = {}
        linelocs_dist = {}

        if line0loc is None:
            if self.initphase is False:
                logger.error("Unable to determine start of field - dropping field")

            return None, None, self.inlinelen * 200

        meanlinelen = self.computeLineLen(validpulses)

        # If we don't have enough data at the end, move onto the next field
        lastline = (self.rawpulses[-1].start - line0loc) / meanlinelen
        if lastline < proclines:
            return None, None, line0loc - (meanlinelen * 20)

        for p in validpulses:
            lineloc = (p[1].start - line0loc) / meanlinelen
            rlineloc = nb_round(lineloc)
            lineloc_distance = np.abs(lineloc - rlineloc)

            if self.skipdetected:
                lineloc_end = self.linecount - (
                    (lastlineloc - p[1].start) / meanlinelen
                )
                rlineloc_end = nb_round(lineloc_end)
                lineloc_end_distance = np.abs(lineloc_end - rlineloc_end)

                if (
                    p[0] == 0
                    and rlineloc > 23
                    and lineloc_end_distance < lineloc_distance
                ):
                    lineloc = lineloc_end
                    rlineloc = rlineloc_end
                    lineloc_distance = lineloc_end_distance

            # only record if it's closer to the (probable) beginning of the line
            if lineloc_distance > self.rf.hsync_tolerance or (
                rlineloc in linelocs_dict and lineloc_distance > linelocs_dist[rlineloc]
            ):
                # print(rlineloc, p, 'reject')
                continue

            # also skip non-regular lines (non-hsync) that don't seem to be in valid order (p[2])
            # (or hsync lines in the vblank area)
            if rlineloc > 0 and not p[2]:
                if p[0] > 0 or (p[0] == 0 and rlineloc < 10):
                    continue

            linelocs_dict[rlineloc] = p[1].start
            linelocs_dist[rlineloc] = lineloc_distance

        rv_err = np.full(proclines, False)

        # Convert dictionary into list, then fill in gaps
        linelocs = [
            linelocs_dict[l] if l in linelocs_dict else -1 for l in range(0, proclines)
        ]
        linelocs_filled = linelocs.copy()

        self.linelocs0 = linelocs.copy()

        if linelocs_filled[0] < 0:
            next_valid = None
            for i in range(0, self.outlinecount + 1):
                if linelocs[i] > 0:
                    next_valid = i
                    break

            if next_valid is None:
                return None, None, line0loc + (self.inlinelen * self.outlinecount - 7)

            linelocs_filled[0] = linelocs_filled[next_valid] - (
                next_valid * meanlinelen
            )

            if linelocs_filled[0] < self.inlinelen:
                return None, None, line0loc + (self.inlinelen * self.outlinecount - 7)

        for l in range(1, proclines):
            if linelocs_filled[l] < 0:
                rv_err[l] = True

                prev_valid = None
                next_valid = None

                for i in range(l, -1, -1):
                    if linelocs[i] > 0:
                        prev_valid = i
                        break
                for i in range(l, self.outlinecount + 1):
                    if linelocs[i] > 0:
                        next_valid = i
                        break

                # print(l, prev_valid, next_valid)

                if prev_valid is None:
                    avglen = self.inlinelen
                    linelocs_filled[l] = linelocs[next_valid] - (
                        avglen * (next_valid - l)
                    )
                elif next_valid is not None:
                    avglen = (linelocs[next_valid] - linelocs[prev_valid]) / (
                        next_valid - prev_valid
                    )
                    linelocs_filled[l] = linelocs[prev_valid] + (
                        avglen * (l - prev_valid)
                    )
                else:
                    avglen = self.inlinelen
                    linelocs_filled[l] = linelocs[prev_valid] + (
                        avglen * (l - prev_valid)
                    )

        # *finally* done :)

        rv_ll = [linelocs_filled[l] for l in range(0, proclines)]

        # print(self.vblank_next)
        if self.vblank_next is None:
            nextfield = linelocs_filled[self.outlinecount - 7]
        else:
            nextfield = self.vblank_next - (self.inlinelen * 8)

        # print('nf', nextfield, self.vblank_next)

        return rv_ll, rv_err, nextfield

    def refine_linelocs_hsync(self):
        linelocs2 = self.linelocs1.copy()

        for i in range(len(self.linelocs1)):
            # skip VSYNC lines, since they handle the pulses differently
            if inrange(i, 3, 6) or (self.rf.system == "PAL" and inrange(i, 1, 2)):
                self.linebad[i] = True
                continue

            # refine beginning of hsync
            ll1 = self.linelocs1[i] - self.rf.freq
            zc = calczc(
                self.data["video"]["demod_05"],
                ll1,
                self.rf.iretohz(self.rf.SysParams["vsync_ire"] / 2),
                reverse=False,
                count=self.rf.freq * 2,
            )

            if zc is not None and not self.linebad[i]:
                linelocs2[i] = zc

                # The hsync area, burst, and porches should not leave -50 to 30 IRE (on PAL or NTSC)
                hsync_area = self.data["video"]["demod_05"][
                    int(zc - (self.rf.freq * 0.75)) : int(zc + (self.rf.freq * 8))
                ]
                if nb_min(hsync_area) < self.rf.iretohz(-55) or nb_max(
                    hsync_area
                ) > self.rf.iretohz(30):
                    # don't use the computed value here if it's bad
                    self.linebad[i] = True
                    linelocs2[i] = self.linelocs1[i]
                else:
                    porch_level = nb_median(
                        self.data["video"]["demod_05"][
                            int(zc + (self.rf.freq * 8)) : int(zc + (self.rf.freq * 9))
                        ]
                    )
                    sync_level = nb_median(
                        self.data["video"]["demod_05"][
                            int(zc + (self.rf.freq * 1)) : int(
                                zc + (self.rf.freq * 2.5)
                            )
                        ]
                    )

                    zc2 = calczc(
                        self.data["video"]["demod_05"],
                        ll1,
                        (porch_level + sync_level) / 2,
                        reverse=False,
                        count=400,
                    )

                    # any wild variation here indicates a failure
                    if zc2 is not None and np.abs(zc2 - zc) < (self.rf.freq / 2):
                        linelocs2[i] = zc2
                    else:
                        self.linebad[i] = True
            else:
                self.linebad[i] = True

            if self.linebad[i]:
                linelocs2[i] = self.linelocs1[
                    i
                ]  # don't use the computed value here if it's bad

        return linelocs2

    def compute_deriv_error(self, linelocs, baserr):
        """ compute errors based off the second derivative - if it exceeds 1 something's wrong,
            and if 4 really wrong...
        """

        derr1 = np.full(len(linelocs), False)
        derr1[1:-1] = np.abs(np.diff(np.diff(linelocs))) > 4

        derr2 = np.full(len(linelocs), False)
        derr2[2:] = np.abs(np.diff(np.diff(linelocs))) > 4

        return baserr | derr1 | derr2

    def fix_badlines(self, linelocs_in, linelocs_backup_in=None):
        self.linebad = self.compute_deriv_error(linelocs_in, self.linebad)
        linelocs = np.array(linelocs_in.copy())

        if linelocs_backup_in is not None:
            linelocs_backup = np.array(linelocs_backup_in.copy())
            badlines = np.isnan(linelocs)
            linelocs[badlines] = linelocs_backup[badlines]

        for l in np.where(self.linebad)[0]:
            prevgood = l - 1
            nextgood = l + 1

            while prevgood >= 0 and self.linebad[prevgood]:
                prevgood -= 1

            while nextgood < len(linelocs) and self.linebad[nextgood]:
                nextgood += 1

            firstcheck = 0 if self.rf.system == "PAL" else 1
            if prevgood >= firstcheck and nextgood < (len(linelocs) + self.lineoffset):
                gap = (linelocs[nextgood] - linelocs[prevgood]) / (nextgood - prevgood)
                linelocs[l] = (gap * (l - prevgood)) + linelocs[prevgood]

        return linelocs

    def computewow(self, lineinfo):
        wow = np.ones(len(lineinfo))

        for l in range(0, len(wow) - 1):
            wow[l] = self.get_linelen(l) / self.inlinelen

        for l in range(self.lineoffset, self.lineoffset + 10):
            wow[l] = np.median(wow[l : l + 4])

        return wow

    def downscale(
        self,
        lineinfo=None,
        linesout=None,
        outwidth=None,
        channel="demod",
        audio=0,
        final=False,
    ):
        if lineinfo is None:
            lineinfo = self.linelocs
        if outwidth is None:
            outwidth = self.outlinelen
        if linesout is None:
            # for video always output 263/313 lines
            linesout = self.outlinecount

        dsout = np.zeros((linesout * outwidth), dtype=np.double)
        # self.lineoffset is an adjustment for 0-based lines *before* downscaling so add 1 here
        lineoffset = self.lineoffset + 1

        for l in range(lineoffset, linesout + lineoffset):
            if lineinfo[l + 1] > lineinfo[l]:
                scaled = scale(
                    self.data["video"][channel],
                    lineinfo[l],
                    lineinfo[l + 1],
                    outwidth,
                    self.wowfactor[l],
                )

                dsout[
                    (l - lineoffset) * outwidth : (l + 1 - lineoffset) * outwidth
                ] = scaled
            else:
                logger.warning("WARNING: TBC failure at line %d", l)
                dsout[
                    (l - lineoffset) * outwidth : (l + 1 - lineoffset) * outwidth
                ] = self.rf.SysParams["ire0"]

        if audio > 0 and self.rf.decode_analog_audio:
            self.dsaudio, self.audio_next_offset = downscale_audio(
                self.data["audio"],
                lineinfo,
                self.rf,
                self.linecount,
                self.audio_offset,
                freq=audio,
            )

        if self.rf.decode_digital_audio:
            self.efmout = self.data["efm"][
                int(self.linelocs[1]) : int(self.linelocs[self.linecount + 1])
            ]
        else:
            self.efmout = None

        if final:
            dsout = self.hz_to_output(dsout)
            self.dspicture = dsout

        return dsout, self.dsaudio, self.efmout

    def rf_tbc(self, linelocs=None):
        """ This outputs a TBC'd version of the input RF data, mostly intended
            to assist in audio processing.  Outputs a uint16 array.
        """

        # Convert raw RF to floating point to help the scaler
        fdata = self.data["input"].astype(np.float)

        if linelocs is None:
            linelocs = self.linelocs

        # Ensure that the output line length is an integer
        linelen = int(round(self.inlinelen))

        # Adjust for the demodulation/filtering delays
        delay = self.rf.delays["video_white"]

        # On PAL, always ignore self.lineoffset
        startline = self.lineoffset if self.rf.system == "NTSC" else 1
        endline = startline + self.linecount

        output = []

        for l in range(startline, endline):
            scaled = scale(fdata, linelocs[l] - delay, linelocs[l + 1] - delay, linelen)
            output.append(np.round(scaled).astype(np.int16))

        return np.concatenate(output)

    def decodephillipscode(self, linenum):
        linestart = self.linelocs[linenum]
        data = self.data["video"]["demod"]
        curzc = calczc(
            data,
            int(linestart + self.usectoinpx(2)),
            self.rf.iretohz(50),
            count=int(self.usectoinpx(12)),
        )

        zc = []
        while curzc is not None:
            zc.append(
                (curzc, data[int(curzc - self.usectoinpx(0.5))] < self.rf.iretohz(50))
            )
            curzc = calczc(
                data,
                curzc + self.usectoinpx(1.9),
                self.rf.iretohz(50),
                count=int(self.usectoinpx(0.2)),
            )

        usecgap = self.inpxtousec(np.diff([z[0] for z in zc]))
        valid = len(zc) == 24 and np.min(usecgap) > 1.85 and np.max(usecgap) < 2.15

        if valid:
            bitset = [z[1] for z in zc]
            linecode = 0

            for b in range(0, 24, 4):
                linecode *= 0x10
                linecode += (np.packbits(bitset[b : b + 4]) >> 4)[0]

            return linecode

        return None

    def compute_syncconf(self):
        """ use final lineloc data to compute sync confidence """

        newconf = 100

        lld = np.diff(self.linelocs[self.lineoffset : self.lineoffset + self.linecount])
        lld2 = np.diff(lld)
        lld2max = np.max(lld2)

        if lld2max > 4:
            newconf = int(50 - (5 * np.sum(lld2max > 4)))

        newconf = max(newconf, 0)

        self.sync_confidence = min(self.sync_confidence, newconf)
        return int(self.sync_confidence)

    def get_vsync_area(self):
        """ return beginning, length in lines, and end of vsync area """
        vsync_begin = int(self.linelocs[0])
        vsync_end_line = int(self.getBlankLength(self.isFirstField) + 0.6)
        vsync_end = int(self.linelocs[vsync_end_line]) + 1

        return vsync_begin, vsync_end_line, vsync_end

    def get_vsync_lines(self):
        rv = []
        end = 10 if self.isFirstField else 9
        for i in range(1, end):
            rv.append(i)

        if self.rf.system == 'PAL':
            start2 = 311 if self.isFirstField else 310
            for i in range(start2, 318):
                rv.append(i)

        return rv

    def dropout_detect_demod(self):
        # current field
        f = self

        isPAL = self.rf.system == "PAL"

        rfstd = np.std(f.data["rfhpf"])
        # iserr_rf = np.full(len(f.data['video']['demod']), False, dtype=np.bool)
        iserr_rf1 = (f.data["rfhpf"] < (-rfstd * 3)) | (
            f.data["rfhpf"] > (rfstd * 3)
        )  # | (f.rawdata <= -32000)
        iserr_rf = np.full_like(iserr_rf1, False)
        iserr_rf[self.rf.delays["video_rot"] :] = iserr_rf1[
            : -self.rf.delays["video_rot"]
        ]

        # detect absurd fluctuations in pre-deemp demod, since only dropouts can cause them
        # (current np.diff has a prepend option, but not in ubuntu 18.04's version)
        iserr1 = f.data["video"]["demod_raw"] > self.rf.freq_hz_half
        # This didn't work right for PAL (issue #471)
        # iserr1 |= f.data['video']['demod_hpf'] > 3000000

        # build sets of min/max valid levels
        valid_min = np.full_like(
            f.data["video"]["demod"], f.rf.iretohz(-70 if isPAL else -50)
        )
        valid_max = np.full_like(
            f.data["video"]["demod"], f.rf.iretohz(150 if isPAL else 160)
        )

        # Look for slightly longer dropouts...
        valid_min05 = np.full_like(f.data["video"]["demod_05"], f.rf.iretohz(-30))
        valid_max05 = np.full_like(f.data["video"]["demod_05"], f.rf.iretohz(115))

        # Account for sync pulses when checking demod

        hsync_len = int(f.get_timings()['hsync'][1])
        vsync_ire = f.rf.SysParams['vsync_ire']
        vsync_lines = self.get_vsync_lines()

        # In sync areas the minimum IRE is vsync - pilot/burst
        sync_min = f.rf.iretohz(vsync_ire - 60 if isPAL else vsync_ire - 25)
        sync_min_05 = f.rf.iretohz(vsync_ire - 10)

        for l in range(1, len(f.linelocs)):
            if l in vsync_lines:
                valid_min[int(f.linelocs[l]):int(f.linelocs[l+1])] = sync_min
                valid_min05[int(f.linelocs[l]):int(f.linelocs[l+1])] = sync_min_05
            else:
                valid_min[int(f.linelocs[l]):int(f.linelocs[l]) + hsync_len] = sync_min
                valid_min05[int(f.linelocs[l]):int(f.linelocs[l]) + hsync_len] = sync_min_05

        iserr2 = f.data["video"]["demod"] < valid_min
        iserr2 |= f.data["video"]["demod"] > valid_max

        iserr3 = f.data["video"]["demod_05"] < valid_min05
        iserr3 |= f.data["video"]["demod_05"] > valid_max05

        iserr = iserr1 | iserr2 | iserr3 | iserr_rf

        # filter out dropouts outside actual field
        iserr[:int(f.linelocs[f.lineoffset + 1])] = False
        iserr[int(f.linelocs[f.lineoffset + f.linecount + 1]):] = False

        #print(iserr1.sum(), iserr2.sum(), iserr3.sum(), iserr_rf.sum(), iserr.sum())

        return iserr

    def build_errlist(self, errmap):
        errlist = []

        firsterr = errmap[np.nonzero(errmap >= self.linelocs[self.lineoffset])[0][0]]
        curerr = (firsterr, firsterr)

        for e in errmap:
            if e > curerr[0] and e <= (curerr[1] + 20):
                pad = ((e - curerr[0])) * 1.7
                pad = min(pad, self.rf.freq * 12)
                epad = curerr[0] + pad
                curerr = (curerr[0], epad)
            elif e > firsterr:
                errlist.append((curerr[0] - 8, curerr[1] + 4))
                curerr = (e, e)

        errlist.append(curerr)

        return errlist

    def dropout_errlist_to_tbc(field, errlist):
        """Convert data from raw data coordinates to tbc coordinates, and splits up
        multi-line dropouts.
        """
        dropouts = []

        if len(errlist) == 0:
            return dropouts

        # Now convert the above errlist into TBC locations
        errlistc = errlist.copy()
        lineoffset = -field.lineoffset

        # Remove dropouts occuring before the start of the frame so they don't
        # cause the rest to be skipped
        curerr = errlistc.pop(0)
        while len(errlistc) > 0 and curerr[0] < field.linelocs[field.lineoffset]:
            curerr = errlistc.pop(0)

        # TODO: This could be reworked to be a bit cleaner and more performant.

        for line in range(field.lineoffset, field.linecount + field.lineoffset):
            while curerr is not None and inrange(
                curerr[0], field.linelocs[line], field.linelocs[line + 1]
            ):
                start_rf_linepos = curerr[0] - field.linelocs[line]
                start_linepos = start_rf_linepos / (
                    field.linelocs[line + 1] - field.linelocs[line]
                )
                start_linepos = int(start_linepos * field.outlinelen)

                end_rf_linepos = curerr[1] - field.linelocs[line]
                end_linepos = end_rf_linepos / (
                    field.linelocs[line + 1] - field.linelocs[line]
                )
                end_linepos = int(np.round(end_linepos * field.outlinelen))

                first_line = line + 1 + lineoffset

                # If the dropout spans multiple lines, we need to split it up into one for each line.
                if end_linepos > field.outlinelen:
                    num_lines = end_linepos // field.outlinelen

                    # First line.
                    dropouts.append((first_line, start_linepos, field.outlinelen))
                    # Full lines in the middle.
                    for n in range(num_lines - 1):
                        dropouts.append((first_line + n + 1, 0, field.outlinelen))
                    # leftover on last line.
                    dropouts.append(
                        (
                            first_line + (num_lines),
                            0,
                            np.remainder(end_linepos, field.outlinelen),
                        )
                    )
                else:
                    dropouts.append((first_line, start_linepos, end_linepos))

                if len(errlistc):
                    curerr = errlistc.pop(0)
                else:
                    curerr = None

        return dropouts

    def dropout_detect(self):
        """ returns dropouts in three arrays, to line up with the JSON output """

        rv_lines = []
        rv_starts = []
        rv_ends = []

        iserr = self.dropout_detect_demod()
        errmap = np.nonzero(iserr)[0]

        if len(errmap) > 0 and errmap[-1] > self.linelocs[self.lineoffset]:
            errlist = self.build_errlist(errmap)

            for r in self.dropout_errlist_to_tbc(errlist):
                rv_lines.append(r[0] - 1)
                rv_starts.append(int(r[1]))
                rv_ends.append(int(r[2]))

        return rv_lines, rv_starts, rv_ends

    def compute_line_bursts(self, linelocs, _line, prev_phaseadjust=0):
        line = _line + self.lineoffset
        # calczc works from integers, so get the start and remainder
        s = int(linelocs[line])
        s_rem = linelocs[line] - s

        lfreq = self.get_linefreq(line)

        fsc_mhz_inv = 1 / self.rf.SysParams["fsc_mhz"]

        # compute approximate burst beginning/end
        bstime = 25 * fsc_mhz_inv  # approx start of burst in usecs

        bstart = int(bstime * lfreq)
        bend = int(8.8 * lfreq)

        # copy and get the mean of the burst area to factor out wow/flutter
        burstarea = self.data["video"]["demod_burst"][s + bstart : s + bend]
        if len(burstarea) == 0:
            return None, None

        burstarea = burstarea - nb_mean(burstarea)
        threshold = 5 * self.rf.SysParams["hz_ire"]

        burstarea_demod = self.data["video"]["demod"][s + bstart : s + bend]
        burstarea_demod = burstarea_demod - nb_mean(burstarea_demod)

        if nb_absmax(burstarea_demod) > (30 * self.rf.SysParams["hz_ire"]):
            return None, None

        zcburstdiv = (lfreq * fsc_mhz_inv) / 2

        # Apply phase adjustment from previous frame/line if available.
        phase_adjust = -prev_phaseadjust

        # The first pass computes phase_offset, the second uses it to determine
        # the colo(u)r burst phase of the line.
        passcount = 0
        while passcount < 2:
            rising_count = 0
            count = 0
            phase_offset = []

            # this subroutine is in utils.py, broken out so it can be JIT'd
            prevalue, zc = clb_findnextburst(
                burstarea, 0, len(burstarea) - 1, threshold
            )

            while zc is not None:
                count += 1

                zc_cycle = ((bstart + zc - s_rem) / zcburstdiv) + phase_adjust
                zc_round = nb_round(zc_cycle)

                phase_offset.append(zc_round - zc_cycle)

                if prevalue < 0:
                    rising_count += not (zc_round % 2)
                else:
                    rising_count += zc_round % 2

                prevalue, zc = clb_findnextburst(
                    burstarea, int(zc + 1), len(burstarea) - 1, threshold
                )

            if count:
                phase_adjust += nb_median(np.array(phase_offset))
            else:
                return None, None

            passcount += 1

        rising = (rising_count / count) > 0.5

        return rising, -phase_adjust


# These classes extend Field to do PAL/NTSC specific TBC features.


class FieldPAL(Field):
    def refine_linelocs_pilot(self, linelocs=None):
        if linelocs is None:
            linelocs = self.linelocs2.copy()
        else:
            linelocs = linelocs.copy()

        plen = {}

        zcs = []
        for l in range(0, 323):
            adjfreq = self.rf.freq
            if l > 1:
                adjfreq /= (linelocs[l] - linelocs[l - 1]) / self.rf.linelen

            plen[l] = (adjfreq / self.rf.SysParams["pilot_mhz"]) / 2

            ls = self.lineslice(l, 0, 6, linelocs)
            lsoffset = linelocs[l] - ls.start

            pilots = self.data["video"]["demod_pilot"][ls]

            peakloc = np.argmax(np.abs(pilots))

            zc_base = calczc(pilots, peakloc, 0)
            if zc_base is not None:
                zc = (zc_base - lsoffset) / plen[l]
            else:
                zc = zcs[-1] if len(zcs) else 0

            zcs.append(zc)

        am = angular_mean(zcs)

        for l in range(0, 323):
            linelocs[l] += (phase_distance(zcs[l], am) * plen[l]) * 1

        return np.array(linelocs)

    def get_burstlevel(self, l, linelocs=None):
        lineslice = self.lineslice(l, 5.5, 2.4, linelocs)

        burstarea = self.data["video"]["demod"][lineslice].copy()
        burstarea -= nb_mean(burstarea)

        if max(burstarea) > (30 * self.rf.SysParams["hz_ire"]):
            return None

        return rms(burstarea) * np.sqrt(2)

    def calc_burstmedian(self):
        burstlevel = []

        for l in range(11, 313):
            lineburst = self.get_burstlevel(l)
            if lineburst is not None:
                burstlevel.append(lineburst)

        return np.median(burstlevel) / self.rf.SysParams["hz_ire"]

    def get_following_field_number(self):
        if self.prevfield is not None:
            newphase = self.prevfield.fieldPhaseID + 1
            return 1 if newphase == 9 else newphase
        else:
            # This can be triggered by the first pass at the first field
            # logger.error("Cannot determine PAL field sequence of first field")
            return 1

    def determine_field_number(self):

        """ Background
        PAL has an eight field sequence that can be split into two four field sequences.

        Field 1: First field of frame , no colour burst on line 6
        Field 2: Second field of frame, colour burst on line 6 (319)
        Field 3: First field of frame, colour burst on line 6
        Field 4: Second field of frame, no colour burst on line 6 (319)

        Fields 5-8 can be differentiated using the burst phase on line 7+4x (based off the first
        line guaranteed to have colour burst)  Ideally the rising phase would be at 0 or 180
        degrees, but since this is Laserdisc it's often quite off.  So the determination is
        based on which phase is closer to 0 degrees.
        """

        # First compute the 4-field sequence
        # This map is based in (first field, has burst on line 6)
        map4 = {(True, False): 1, (False, True): 2, (True, True): 3, (False, False): 4}

        # Determine if line 6 has valid burst - or lack of it.  If there's rot interference,
        # the burst level may be in the middle (or even None), and if so extrapolate
        # from the previous field.
        burstlevel6 = self.get_burstlevel(6)

        if burstlevel6 is None:
            return self.get_following_field_number()

        burstlevel6 /= self.rf.SysParams["hz_ire"]

        if inrange(burstlevel6, self.burstmedian * 0.8, self.burstmedian * 1.2):
            hasburst = True
        elif burstlevel6 < self.burstmedian * 0.2:
            hasburst = False
        else:
            return self.get_following_field_number()

        m4 = map4[(self.isFirstField, hasburst)]

        # Now compute if it's field 1-4 or 5-8.

        rcount = 0
        count = 0

        self.phase_adjust = {}

        for l in range(7, 22, 4):
            # Usually line 7 is used to determine burst phase, but
            # take the best of 5 if it's unstable
            prev_phaseadjust = 0
            try:
                # For this first field, this doesn't exist (so use a try/except/pass pattern)
                # and on a bad disk, this value could be None...
                if self.prevfield.phase_adjust[l] is not None:
                    prev_phaseadjust = self.prevfield.phase_adjust[l]
            except:
                pass

            rising, self.phase_adjust[l] = self.compute_line_bursts(
                self.linelocs, l, prev_phaseadjust
            )

            if rising is not None:
                rcount += (rising is True)
                count += 1

        if count == 0 or (rcount * 2) == count:
            return self.get_following_field_number()

        rising = (rcount * 2) > count

        is_firstfour = rising
        if m4 == 2:
            # For field 2/6, reverse the above.
            is_firstfour = not is_firstfour

        return m4 + (0 if is_firstfour else 4)

    def downscale(self, final=False, *args, **kwargs):
        # For PAL, each field starts with the line containing the first full VSYNC pulse
        return super(FieldPAL, self).downscale(final=final, *args, **kwargs)

    def __init__(self, *args, **kwargs):
        super(FieldPAL, self).__init__(*args, **kwargs)

    def process(self):
        super(FieldPAL, self).process()

        self.out_scale = np.double(0xD300 - 0x0100) / (
            100 - self.rf.SysParams["vsync_ire"]
        )

        if not self.valid:
            return

        self.linelocs3 = self.refine_linelocs_pilot(self.linelocs2)
        # do a second pass for fine tuning (typically < .1px), because the adjusted
        # frequency changes slightly from the first pass
        self.linelocs3a = self.refine_linelocs_pilot(self.linelocs3)
        self.linelocs = self.fix_badlines(self.linelocs3a)

        self.wowfactor = self.computewow(self.linelocs)
        self.burstmedian = self.calc_burstmedian()

        self.linecount = 312 if self.isFirstField else 313
        self.lineoffset = 2 if self.isFirstField else 3

        self.linecode = [
            self.decodephillipscode(l + self.lineoffset) for l in [16, 17, 18]
        ]

        self.fieldPhaseID = self.determine_field_number()

        # self.downscale(final=True)


# ... now for NTSC
# This class is a very basic NTSC 1D color decoder, used for alignment etc
# XXX: make this callable earlier on and/or merge into FieldNTSC?
class CombNTSC:
    """ *partial* NTSC comb filter class - only enough to do VITS calculations ATM """

    def __init__(self, field):
        self.field = field
        self.cbuffer = self.buildCBuffer()

    def getlinephase(self, line):
        """ determine if a line has positive color burst phase.
            This is based on line # and field phase ID """
        fieldID = self.field.fieldPhaseID

        if (line % 2) == 0:
            return (fieldID == 1) | (fieldID == 4)
        else:
            return (fieldID == 2) | (fieldID == 3)

    def buildCBuffer(self, subset=None):
        """
        prev_field: Compute values for previous field
        subset: a slice computed by lineslice_tbc (default: whole field)

        NOTE:  first and last two returned values will be zero, so slice accordingly
        """

        data = self.field.dspicture

        if subset:
            data = data[subset]

        # this is a translation of this code from tools/ld-chroma-decoder/comb.cpp:
        #
        # for (qint32 h = configuration.activeVideoStart; h < configuration.activeVideoEnd; h++) {
        #  qreal tc1 = (((line[h + 2] + line[h - 2]) / 2) - line[h]);

        fldata = data.astype(np.float32)
        cbuffer = np.zeros_like(fldata)

        cbuffer[2:-2] = (fldata[:-4] + fldata[4:]) / 2
        cbuffer[2:-2] -= fldata[2:-2]

        return cbuffer

    def splitIQ_line(self, cbuffer, line=0):
        """
        NOTE:  currently? only works on one line

        This returns normalized I and Q arrays, each one half the length of cbuffer
        """
        linephase = self.getlinephase(line)

        sq = cbuffer[::2].copy()
        si = cbuffer[1::2].copy()

        if not linephase:
            si[0::2] = -si[0::2]
            sq[1::2] = -sq[1::2]
        else:
            si[1::2] = -si[1::2]
            sq[0::2] = -sq[0::2]

        return si, sq

    def calcLine19Info(self, comb_field2=None):
        """ returns color burst phase (ideally 147 degrees) and (unfiltered!) SNR """

        # Don't need the whole line here, but start at 0 to definitely have an even #
        l19_slice = self.field.lineslice_tbc(19, 0, 40)
        l19_slice_i70 = self.field.lineslice_tbc(19, 14, 18)

        ire_out1 = self.field.dspicture[l19_slice_i70]

        # fail out if there is obviously bad data
        if not ((np.max(ire_out1) < 100) and (np.min(ire_out1) > 40)):
            return None, None, None

        cbuffer = self.cbuffer[l19_slice]

        if comb_field2 is not None:
            ire_out2 = comb_field2.field.dspicture[l19_slice_i70]
            # fail out if there is obviously bad data
            if not ((np.max(ire_out2) < 100) and (np.min(ire_out2) > 40)):
                return None, None, None

            cbuffer = (cbuffer - comb_field2.cbuffer[l19_slice]) / 2

        si, sq = self.splitIQ_line(cbuffer, 19)

        sl = slice(110, 230)
        cdata = np.sqrt((si[sl] ** 2.0) + (sq[sl] ** 2.0))

        phase = np.arctan2(np.mean(si[sl]), np.mean(sq[sl])) * 180 / np.pi
        if phase < 0:
            phase += 360

        # compute SNR
        signal = np.mean(cdata)
        noise = np.std(cdata)

        snr = 20 * np.log10(signal / noise)

        return signal / (2 * self.field.out_scale), phase, snr


class FieldNTSC(Field):
    def get_burstlevel(self, l, linelocs=None):
        burstarea = self.data["video"]["demod"][self.lineslice(l, 5.5, 2.4, linelocs)]

        # Issue #621 - fields w/skips may be complete nonsense, so bail out if so
        try:
            return rms(burstarea) * np.sqrt(2)
        except Exception:
            # Should we warn here? (Provided this can actually occur.)
            return 0

    def compute_burst_offsets(self, linelocs):
        rising_sum = 0
        adjs = {}

        for l in range(0, 266):
            rising, phase_adjust = self.compute_line_bursts(linelocs, l)
            if rising is None:
                continue

            adjs[l] = phase_adjust / 2

            even_line = not (l % 2)
            rising_sum += 1 if (even_line and rising) else 0

        # If more than half of the lines have rising phase alignment, it's (probably) field 1 or 4
        field14 = rising_sum > (len(adjs.keys()) // 4)

        return field14, adjs

    def refine_linelocs_burst(self, linelocs=None):
        if linelocs is None:
            linelocs = self.linelocs2

        linelocs_adj = linelocs.copy()

        field14, adjs_new = self.compute_burst_offsets(linelocs_adj)

        adjs = {}

        for l in range(1, 266):
            if l not in adjs_new:
                self.linebad[l] = True

        # compute the adjustments for each line but *do not* apply, so outliers can be bypassed
        for l in range(0, 266):
            if not (np.isnan(linelocs_adj[l]) or self.linebad[l]):
                lfreq = self.get_linefreq(l, linelocs)

                try:
                    adjs[l] = adjs_new[l] * lfreq * (1 / self.rf.SysParams["fsc_mhz"])
                except Exception:
                    # Not sure if this is an error or just control flow.
                    # print("Something went wrong when trying to compute line length adjustments...", file=sys.stderr)
                    # traceback.print_exc()
                    pass

        if len(adjs.keys()):
            adjs_median = np.median([adjs[a] for a in adjs])
            lastvalid_adj = adjs_median

            for l in range(0, 266):
                if l in adjs and inrange(adjs[l] - adjs_median, -2, 2):
                    linelocs_adj[l] += adjs[l]
                    lastvalid_adj = adjs[l]
                else:
                    linelocs_adj[l] += lastvalid_adj

            # This map is based on (first field, field14)
            map4 = {
                (True, True): 1,
                (False, False): 2,
                (True, False): 3,
                (False, True): 4,
            }
            self.fieldPhaseID = map4[(self.isFirstField, field14)]
        else:
            self.fieldPhaseID = 1

        return linelocs_adj

    def downscale(self, lineoffset=0, final=False, *args, **kwargs):
        if final is False:
            if "audio" in kwargs:
                kwargs["audio"] = 0

        dsout, dsaudio, dsefm = super(FieldNTSC, self).downscale(
            final=final, *args, **kwargs
        )

        return dsout, dsaudio, dsefm

    def calc_burstmedian(self):
        burstlevel = [self.get_burstlevel(l) for l in range(11, 264)]

        return np.median(burstlevel) / self.rf.SysParams["hz_ire"]

    def apply_offsets(self, linelocs, phaseoffset, picoffset=0):
        # logger.info(phaseoffset, (phaseoffset * (self.rf.freq / (4 * 315 / 88))))
        return (
            np.array(linelocs)
            + picoffset
            + (phaseoffset * (self.rf.freq / (4 * 315 / 88)))
        )

    def __init__(self, *args, **kwargs):
        super(FieldNTSC, self).__init__(*args, **kwargs)

    def process(self):
        super(FieldNTSC, self).process()

        self.out_scale = np.double(0xC800 - 0x0400) / (
            100 - self.rf.SysParams["vsync_ire"]
        )

        if not self.valid:
            return

        self.linecode = [
            self.decodephillipscode(l + self.lineoffset) for l in [16, 17, 18]
        ]

        self.linelocs3 = self.refine_linelocs_burst(self.linelocs2)
        self.linelocs3 = self.fix_badlines(self.linelocs3, self.linelocs2)

        self.burstmedian = self.calc_burstmedian()

        # Now adjust 33 degrees to get the downscaled image onto I/Q color axis
        # self.linelocs = np.array(self.linelocs3) + ((33/360.0) * (63.555555/227.5) * self.rf.freq)
        # Now adjust 33 degrees (-90 - 33) for color decoding
        shift33 = 84 * (np.pi / 180)
        self.linelocs = self.apply_offsets(self.linelocs3, -shift33 - 0)

        self.wowfactor = self.computewow(self.linelocs)


class LDdecode:
    def __init__(
        self,
        fname_in,
        fname_out,
        freader,
        _logger,
        est_frames=None,
        analog_audio=0,
        digital_audio=False,
        system="NTSC",
        doDOD=True,
        threads=4,
        extra_options={},
    ):
        global logger
        self.logger = _logger
        logger = self.logger
        self.demodcache = None

        self.branch, self.commit = get_git_info()

        self.infile = open(fname_in, "rb")
        self.freader = freader

        self.est_frames = est_frames

        self.numthreads = threads

        self.fields_written = 0

        self.blackIRE = 0

        self.analog_audio = int(analog_audio * 1000)
        self.digital_audio = digital_audio
        self.write_rf_tbc = extra_options.get("write_RF_TBC", False)

        self.has_analog_audio = True
        if system == "PAL":
            if analog_audio == 0:
                self.has_analog_audio = False

        self.outfile_json = None

        self.lastvalidfield = {False: None, True: None}

        self.outfile_video = None
        self.outfile_audio = None
        self.outfile_efm = None
        self.outfile_pre_efm = None
        self.ffmpeg_rftbc, self.outfile_rftbc = None, None

        if fname_out is not None:
            self.outfile_video = open(fname_out + ".tbc", "wb")
            if self.analog_audio:
                self.outfile_audio = open(fname_out + ".pcm", "wb")
            if self.digital_audio:
                # feed EFM stream into ld-ldstoefm
                self.efm_pll = efm_pll.EFM_PLL()
                self.outfile_efm = open(fname_out + ".efm", "wb")
                if extra_options.get("write_pre_efm", False):
                    self.outfile_pre_efm = open(fname_out + ".prefm", "wb")
            if self.write_rf_tbc:
                self.ffmpeg_rftbc, self.outfile_rftbc = ldf_pipe(fname_out + ".tbc.ldf")

        self.pipe_rftbc = extra_options.get("pipe_RF_TBC", None)

        self.fname_out = fname_out

        self.firstfield = None  # In frame output mode, the first field goes here
        self.fieldloc = 0

        self.system = system
        self.rf = RFDecode(
            system=system,
            decode_analog_audio=analog_audio,
            decode_digital_audio=digital_audio,
            has_analog_audio=self.has_analog_audio,
            extra_options=extra_options,
        )

        if system == "PAL":
            self.FieldClass = FieldPAL
            self.readlen = self.rf.linelen * 400
            self.clvfps = 25
        else:  # NTSC
            self.FieldClass = FieldNTSC
            self.readlen = ((self.rf.linelen * 350) // 16384) * 16384
            self.clvfps = 30

        self.blocksize = self.rf.blocklen

        self.output_lines = (self.rf.SysParams["frame_lines"] // 2) + 1

        self.bytes_per_frame = int(self.rf.freq_hz / self.rf.SysParams["FPS"])
        self.bytes_per_field = int(self.rf.freq_hz / (self.rf.SysParams["FPS"] * 2)) + 1
        self.outwidth = self.rf.SysParams["outlinelen"]

        self.fdoffset = 0
        self.audio_offset = 0
        self.mtf_level = 1

        self.prevfield = None
        self.curfield = None

        self.doDOD = doDOD

        self.badfields = None

        self.fieldinfo = []

        self.leadIn = False
        self.leadOut = False
        self.isCLV = False
        self.frameNumber = None

        self.autoMTF = True
        self.useAGC = extra_options.get("useAGC", True)

        self.verboseVITS = False

        self.demodcache = DemodCache(
            self.rf, self.infile, self.freader, num_worker_threads=self.numthreads
        )

        self.bw_ratios = []

    def __del__(self):
        del self.demodcache

    def close(self):
        """ deletes all open files, so it's possible to pickle an LDDecode object """

        if self.ffmpeg_rftbc is not None:
            try:
                self.ffmpeg_rftbc.kill()
            except Exception:
                pass

        # use setattr to force file closure by unlinking the objects
        for outfiles in [
            "infile",
            "outfile_video",
            "outfile_audio",
            "outfile_json",
            "outfile_efm",
            "outfile_rftbc",
        ]:
            setattr(self, outfiles, None)

        self.demodcache.end()

    def roughseek(self, location, isField=True):
        self.prevPhaseID = None

        self.fdoffset = location
        if isField:
            self.fdoffset *= self.bytes_per_field

    def checkMTF(self, field, pfield=None):
        oldmtf = self.mtf_level

        if not self.autoMTF:
            self.mtf_level = np.max(1 - (self.frameNumber / 10000), 0)
        else:
            if len(self.bw_ratios) == 0:
                return True

            # scale for NTSC - 1.1 to 1.55
            self.mtf_level = np.clip((np.mean(self.bw_ratios) - 1.08) / 0.38, 0, 1)

        return np.abs(self.mtf_level - oldmtf) < 0.05

    def detectLevels(self, field):
        # Returns sync level and ire0 level of a field, computed from HSYNC areas

        sync_hzs = []
        ire0_hzs = []

        for l in range(12, self.output_lines):
            lsa = field.lineslice(l, 0.25, 4)

            begin_ire0 = field.rf.SysParams["colorBurstUS"][1]
            end_ire0 = field.rf.SysParams["activeVideoUS"][0]
            lsb = field.lineslice(l, begin_ire0 + 0.25, end_ire0 - begin_ire0 - 0.5)

            # compute wow adjustment
            thislinelen = (
                field.linelocs[l + field.lineoffset]
                - field.linelocs[l + field.lineoffset - 1]
            )
            adj = field.rf.linelen / thislinelen

            if inrange(adj, 0.98, 1.02):
                sync_hzs.append(nb_median(field.data["video"]["demod_05"][lsa]) / adj)
                ire0_hzs.append(nb_median(field.data["video"]["demod_05"][lsb]) / adj)

        return np.median(sync_hzs), np.median(ire0_hzs)

    def writeout(self, dataset):
        f, fi, picture, audio, efm = dataset
        if self.digital_audio is True:
            if self.outfile_pre_efm is not None:
                self.outfile_pre_efm.write(efm.tobytes())
            efm_out = self.efm_pll.process(efm)
            self.outfile_efm.write(efm_out.tobytes())

        fi["audioSamples"] = 0 if audio is None else int(len(audio) / 2)
        fi["efmTValues"] = len(efm_out) if self.digital_audio else 0

        self.fieldinfo.append(fi)

        self.outfile_video.write(picture)
        self.fields_written += 1

        if self.outfile_rftbc is not None or self.pipe_rftbc is not None:
            rftbc = f.rf_tbc()

            if self.outfile_rftbc is not None:
                self.outfile_rftbc.write(rftbc)

            if self.pipe_rftbc is not None:
                self.pipe_rftbc.send(rftbc)

        if audio is not None and self.outfile_audio is not None:
            self.outfile_audio.write(audio)

    def decodefield(self, initphase=False):
        """ returns field object if valid, and the offset to the next decode """
        self.readloc = int(self.fdoffset - self.rf.blockcut)
        if self.readloc < 0:
            self.readloc = 0

        self.readloc_block = self.readloc // self.blocksize
        self.numblocks = (self.readlen // self.blocksize) + 2

        self.rawdecode = self.demodcache.read(
            self.readloc_block * self.blocksize,
            self.numblocks * self.blocksize,
            self.mtf_level,
        )

        if self.rawdecode is None:
            # logger.info("Failed to demodulate data")
            return None, None

        self.indata = self.rawdecode["input"]

        f = self.FieldClass(
            self.rf,
            self.rawdecode,
            audio_offset=self.audio_offset,
            prevfield=self.curfield,
            initphase=initphase,
            fields_written=self.fields_written,
            readloc=self.rawdecode["startloc"],
        )

        try:
            f.process()
        except (KeyboardInterrupt, SystemExit):
            raise
        except Exception as e:
            raise e

        if not f.valid:
            # logger.info("Bad data - jumping one second")
            return f, f.nextfieldoffset

        return f, f.nextfieldoffset - (self.readloc - self.rawdecode["startloc"])

    def readfield(self, initphase=False):
        # pretty much a retry-ing wrapper around decodefield with MTF checking
        self.prevfield = self.curfield
        done = False
        adjusted = False
        redo = False

        while done is False:
            if redo:
                # Only allow one redo, no matter what
                done = True

            self.fieldloc = self.fdoffset
            f, offset = self.decodefield(initphase=initphase)

            if f is None:
                if offset is None:
                    # EOF, probably
                    return None

            self.fdoffset += offset

            if f is not None and f.valid:
                picture, audio, efm = f.downscale(
                    linesout=self.output_lines, final=True, audio=self.analog_audio
                )

                self.audio_offset = f.audio_next_offset

                metrics = self.computeMetrics(f, None, verbose=True)
                if "blackToWhiteRFRatio" in metrics and adjusted is False:
                    keep = 900 if self.isCLV else 30
                    self.bw_ratios.append(metrics["blackToWhiteRFRatio"])
                    self.bw_ratios = self.bw_ratios[-keep:]

                redo = not self.checkMTF(f, self.prevfield)

                # Perform AGC changes on first fields only to prevent luma mismatch intra-field
                if self.useAGC and f.isFirstField and f.sync_confidence > 80:
                    sync_hz, ire0_hz = self.detectLevels(f)
                    vsync_ire = self.rf.SysParams["vsync_ire"]

                    sync_ire_diff = np.abs(self.rf.hztoire(sync_hz) - vsync_ire)
                    ire0_diff = np.abs(self.rf.hztoire(ire0_hz))

                    acceptable_diff = 2 if self.fields_written else 0.5

                    if max(sync_ire_diff, ire0_diff) > acceptable_diff:
                        redo = True

                        self.rf.SysParams["ire0"] = ire0_hz
                        # Note that vsync_ire is a negative number, so (sync_hz - ire0_hz) is correct
                        self.rf.SysParams["hz_ire"] = (sync_hz - ire0_hz) / vsync_ire

                if adjusted is False and redo is True:
                    self.demodcache.flush_demod()
                    adjusted = True
                    self.fdoffset -= offset
                else:
                    done = True
            else:
                # Probably jumping ahead - delete the previous field so
                # TBC computations aren't thrown off
                if self.curfield is not None and self.badfields is None:
                    self.badfields = (self.curfield, f)
                self.curfield = None

        if f is None or f.valid is False:
            return None

        self.curfield = f

        if f is not None and self.fname_out is not None:
            # Only write a FirstField first
            if len(self.fieldinfo) == 0 and not f.isFirstField:
                return f

            # XXX: this routine currently performs a needed sanity check
            fi, needFiller = self.buildmetadata(f)

            self.lastvalidfield[f.isFirstField] = (f, fi, picture, audio, efm)

            if needFiller:
                if self.lastvalidfield[not f.isFirstField] is not None:
                    self.writeout(self.lastvalidfield[not f.isFirstField])
                    self.writeout(self.lastvalidfield[f.isFirstField])

                # If this is the first field to be written, don't write anything
                return f

            self.writeout(self.lastvalidfield[f.isFirstField])

        return f

    def decodeFrameNumber(self, f1, f2):
        """ decode frame #/information from Philips code data on both fields """

        # CLV
        self.isCLV = False
        self.earlyCLV = False
        self.clvMinutes = None
        self.clvSeconds = None
        self.clvFrameNum = None

        def decodeBCD(bcd):
            """Read a BCD-encoded number.
            Raise ValueError if any of the digits aren't valid BCD."""

            if bcd == 0:
                return 0
            else:
                digit = bcd & 0xF
                if digit > 9:
                    raise ValueError("Non-decimal BCD digit")
                return (10 * decodeBCD(bcd >> 4)) + digit

        leadoutCount = 0

        for l in f1.linecode + f2.linecode:
            if l is None:
                continue

            if l == 0x80EEEE:  # lead-out reached
                leadoutCount += 1
                # Require two leadouts, since there may only be one field in the raw data w/it
                if leadoutCount == 2:
                    self.leadOut = True
            elif l == 0x88FFFF:  # lead-in
                self.leadIn = True
            elif (l & 0xF0DD00) == 0xF0DD00:  # CLV minutes/hours
                try:
                    self.clvMinutes = decodeBCD(l & 0xFF) + (
                        decodeBCD((l >> 16) & 0xF) * 60
                    )
                    self.isCLV = True
                except ValueError:
                    pass
            elif (l & 0xF00000) == 0xF00000:  # CAV frame
                # Ignore the top bit of the first digit, used for PSC
                try:
                    return decodeBCD(l & 0x7FFFF)
                except ValueError:
                    pass
            elif (l & 0x80F000) == 0x80E000:  # CLV picture #
                try:
                    sec1s = decodeBCD((l >> 8) & 0xF)
                    sec10s = ((l >> 16) & 0xF) - 0xA
                    if sec10s < 0:
                        raise ValueError("Digit 2 not in range A-F")

                    self.clvFrameNum = decodeBCD(l & 0xFF)
                    self.clvSeconds = sec1s + (10 * sec10s)
                    self.isCLV = True
                except ValueError:
                    pass

            if self.clvMinutes is not None:
                minute_seconds = self.clvMinutes * 60

                if self.clvSeconds is not None:  # newer CLV
                    # XXX: does not auto-decrement for skip frames
                    return (
                        (minute_seconds + self.clvSeconds) * self.clvfps
                    ) + self.clvFrameNum
                else:
                    self.earlyCLV = True
                    return minute_seconds

        return None  # seeking won't work w/minutes only

    def calcsnr(self, f, snrslice, psnr=False):
        # if dspicture isn't converted to float, this underflows at -40IRE
        data = f.output_to_ire(f.dspicture[snrslice].astype(float))

        signal = np.mean(data) if not psnr else 100
        noise = np.std(data)

        return 20 * np.log10(signal / noise)

    def calcpsnr(self, f, snrslice):
        return self.calcsnr(f, snrslice, psnr=True)

    def computeMetricsPAL(self, metrics, f, fp=None):

        if f.isFirstField:
            # compute IRE50 from field1 l13
            # Unforunately this is too short to get a 50IRE RF level
            wl_slice = f.lineslice_tbc(13, 4.7 + 15.5, 3)
            metrics["greyPSNR"] = self.calcpsnr(f, wl_slice)
            metrics["greyIRE"] = np.mean(f.output_to_ire(f.dspicture[wl_slice]))
        else:
            # There's a nice long burst at 50IRE block on field2 l13
            b50slice = f.lineslice_tbc(13, 36, 20)
            metrics["palVITSBurst50Level"] = rms(f.dspicture[b50slice]) / f.out_scale

        return metrics

    def computeMetricsNTSC(self, metrics, f, fp=None):
        # check for a white flag - only on earlier discs, and only on first "frame" fields
        wf_slice = f.lineslice_tbc(11, 15, 40)
        if inrange(np.mean(f.output_to_ire(f.dspicture[wf_slice])), 92, 108):
            metrics["ntscWhiteFlagSNR"] = self.calcpsnr(f, wf_slice)

        # use line 19 to determine 0 and 70 IRE burst levels for MTF compensation later
        c = CombNTSC(f)

        level, phase, snr = c.calcLine19Info()
        if level is not None:
            metrics["ntscLine19ColorPhase"] = phase
            metrics["ntscLine19ColorRawSNR"] = snr

        ire50_slice = f.lineslice_tbc(19, 36, 10)
        metrics["greyPSNR"] = self.calcpsnr(f, ire50_slice)
        metrics["greyIRE"] = np.mean(f.output_to_ire(f.dspicture[ire50_slice]))

        ire50_rawslice = f.lineslice(19, 36, 10)
        rawdata = f.rawdata[
            ire50_rawslice.start
            - int(self.rf.delays["video_white"]) : ire50_rawslice.stop
            - int(self.rf.delays["video_white"])
        ]
        metrics["greyRFLevel"] = np.std(rawdata)

        if not f.isFirstField and fp is not None:
            cp = CombNTSC(fp)

            level3d, phase3d, snr3d = c.calcLine19Info(cp)
            if level3d is not None:
                metrics["ntscLine19Burst70IRE"] = level3d
                metrics["ntscLine19Color3DRawSNR"] = snr3d

                sl_cburst = f.lineslice_tbc(19, 4.7 + 0.8, 2.4)
                diff = (
                    f.dspicture[sl_cburst].astype(float)
                    - fp.dspicture[sl_cburst].astype(float)
                ) / 2

                metrics["ntscLine19Burst0IRE"] = np.sqrt(2) * rms(diff) / f.out_scale

        return metrics

    def computeMetrics(self, f, fp=None, verbose=False):
        system = f.rf.system
        if self.verboseVITS:
            verbose = True

        metrics = {}

        if system == "NTSC":
            self.computeMetricsNTSC(metrics, f, fp)
            whitelocs = [(20, 14, 12), (20, 52, 8), (13, 13, 15)]  # , (20, 13, 2)]
        else:
            self.computeMetricsPAL(metrics, f, fp)
            whitelocs = [(19, 12, 8)]

        # FIXME: these should probably be computed in the Field class
        f.whitesnr_slice = None

        for l in whitelocs:
            wl_slice = f.lineslice_tbc(*l)
            # logger.info(l, np.mean(f.output_to_ire(f.dspicture[wl_slice])))
            if inrange(np.mean(f.output_to_ire(f.dspicture[wl_slice])), 90, 110):
                f.whitesnr_slice = l
                metrics["wSNR"] = self.calcpsnr(f, wl_slice)
                metrics["whiteIRE"] = np.mean(f.output_to_ire(f.dspicture[wl_slice]))

                rawslice = f.lineslice(*l)
                rawdata = f.rawdata[
                    rawslice.start
                    - int(self.rf.delays["video_white"]) : rawslice.stop
                    - int(self.rf.delays["video_white"])
                ]
                metrics["whiteRFLevel"] = np.std(rawdata)

                break

        bl_slice = f.lineslice(*f.rf.SysParams["blacksnr_slice"])
        bl_slicetbc = f.lineslice_tbc(*f.rf.SysParams["blacksnr_slice"])

        delay = int(f.rf.delays["video_sync"])
        bl_sliceraw = slice(bl_slice.start - delay, bl_slice.stop - delay)
        metrics["blackLineRFLevel"] = np.std(f.rawdata[bl_sliceraw])

        metrics["blackLinePreTBCIRE"] = f.rf.hztoire(
            np.mean(f.data["video"]["demod"][bl_slice])
        )
        metrics["blackLinePostTBCIRE"] = f.output_to_ire(
            np.mean(f.dspicture[bl_slicetbc])
        )

        metrics["bPSNR"] = self.calcpsnr(f, bl_slicetbc)

        if "whiteRFLevel" in metrics:
            metrics["blackToWhiteRFRatio"] = (
                metrics["blackLineRFLevel"] / metrics["whiteRFLevel"]
            )

        outputkeys = metrics.keys() if verbose else ["wSNR", "bPSNR"]

        metrics_rounded = {}

        for k in outputkeys:
            if k not in metrics:
                continue

            if "Ratio" in k:
                digits = 4
            elif "Burst" in k:
                digits = 3
            else:
                digits = 1
            rounded = roundfloat(metrics[k], places=digits)
            if np.isfinite(rounded):
                metrics_rounded[k] = rounded

        return metrics_rounded

    def buildmetadata(self, f):
        """ returns field information JSON and whether or not a backfill field is needed """
        prevfi = self.fieldinfo[-1] if len(self.fieldinfo) else None

        fi = {
            "isFirstField": True if f.isFirstField else False,
            "syncConf": f.compute_syncconf(),
            "seqNo": len(self.fieldinfo) + 1,
            "diskLoc": np.round((self.fieldloc / self.bytes_per_field) * 10) / 10,
            "fileLoc": np.floor(self.fieldloc),
            "medianBurstIRE": roundfloat(f.burstmedian),
        }

        if self.doDOD:
            dropout_lines, dropout_starts, dropout_ends = f.dropout_detect()
            if len(dropout_lines):
                fi["dropOuts"] = {
                    "fieldLine": dropout_lines,
                    "startx": dropout_starts,
                    "endx": dropout_ends,
                }

        # This is a bitmap, not a counter
        decodeFaults = 0

        fi["fieldPhaseID"] = f.fieldPhaseID

        if prevfi is not None:
            if not (
                (
                    fi["fieldPhaseID"] == 1
                    and prevfi["fieldPhaseID"] == f.rf.SysParams["fieldPhases"]
                )
                or (fi["fieldPhaseID"] == prevfi["fieldPhaseID"] + 1)
            ):
                logger.warning(
                    "At field #{0}, Field phaseID sequence mismatch ({1}->{2}) (player may be paused)".format(
                        len(self.fieldinfo), prevfi["fieldPhaseID"], fi["fieldPhaseID"]
                    )
                )
                decodeFaults |= 2

            if prevfi["isFirstField"] == fi["isFirstField"]:
                # logger.info('WARNING!  isFirstField stuck between fields')
                if inrange(fi["diskLoc"] - prevfi["diskLoc"], 0.95, 1.05):
                    decodeFaults |= 1
                    fi["isFirstField"] = not prevfi["isFirstField"]
                    fi["syncConf"] = 10
                else:
                    logger.error("Skipped field")
                    decodeFaults |= 4
                    fi["syncConf"] = 0
                    return fi, True

        fi["decodeFaults"] = decodeFaults
        fi["vitsMetrics"] = self.computeMetrics(self.curfield, self.prevfield)

        fi["vbi"] = {"vbiData": [int(lc) for lc in f.linecode if lc is not None]}

        self.frameNumber = None
        if f.isFirstField:
            self.firstfield = f
        else:
            # use a stored first field, in case we start with a second field
            if self.firstfield is not None:
                # process VBI frame info data
                self.frameNumber = self.decodeFrameNumber(self.firstfield, f)

                rawloc = np.floor((self.readloc / self.bytes_per_field) / 2)

                disk_Type = "CLV" if self.isCLV else "CAV"
                disk_TimeCode = None
                disk_Frame = None
                special = None

                try:
                    if self.isCLV and self.earlyCLV:  # early CLV
                        disk_TimeCode = f"{self.clvMinutes}:xx"
                    # print("file frame %d early-CLV minute %d" % (rawloc, self.clvMinutes), file=sys.stderr)
                    elif self.isCLV and self.frameNumber is not None:
                        disk_TimeCode = "CLV Timecode %d:%.2d.%.2d frame %d" % (
                            self.clvMinutes,
                            self.clvSeconds,
                            self.clvFrameNum,
                            self.frameNumber,
                        )
                    elif self.frameNumber:
                        # print("file frame %d CAV frame %d" % (rawloc, self.frameNumber), file=sys.stderr)
                        disk_Frame = f"{self.frameNumber}"
                    elif self.leadIn:
                        special = "Lead In"
                    elif self.leadOut:
                        special = "Lead Out"
                    else:
                        special = "Unknown"

                    if self.est_frames is not None:
                        outstr = f"Frame {(self.fields_written//2)+1}/{int(self.est_frames)}: File Frame {int(rawloc)}: {disk_Type} "
                    else:
                        outstr = f"File Frame {int(rawloc)}: {disk_Type} "
                    if self.isCLV:
                        outstr += f"Timecode {disk_TimeCode} "
                    else:
                        outstr += f"Frame #{disk_Frame} "

                    if special is not None:
                        outstr += special

                    self.logger.status(outstr)

                    # Prepare JSON fields
                    if self.verboseVITS:
                        if self.frameNumber is not None:
                            fi["cavFrameNr"] = int(self.frameNumber)

                        if self.isCLV and self.clvMinutes is not None:
                            fi["clvMinutes"] = int(self.clvMinutes)

                        if self.isCLV and not self.earlyCLV:
                            fi["clvSeconds"] = int(self.clvSeconds)
                            fi["clvFrameNr"] = int(self.clvFrameNum)
                except Exception:
                    logger.warning("file frame %d : VBI decoding error", rawloc)
                    traceback.print_exc()

        return fi, False

    def seek_getframenr(self, startfield):
        """ Reads from file location startfield, returns first VBI frame # or None on failure and revised startfield """

        """ Note that if startfield is not 0, and the read fails, it will automatically retry
            at file location 0
        """

        self.roughseek(startfield)

        for fields in range(10):
            self.fieldloc = self.fdoffset
            f, offset = self.decodefield(initphase=True)

            if f is None:
                # If given an invalid starting location (i.e. seeking to a frame in an already cut raw file),
                # go back to the beginning and try again.
                if startfield != 0:
                    startfield = 0
                    self.roughseek(startfield)
                else:
                    return None, startfield
            elif not f.valid:
                self.fdoffset += offset
            else:
                self.prevfield = self.curfield
                self.curfield = f
                self.fdoffset += offset

                # Two fields are needed to be sure to have sufficient Philips code data
                # to determine frame #.
                if self.prevfield is not None and f.valid:
                    fnum = self.decodeFrameNumber(self.prevfield, self.curfield)

                    if self.earlyCLV:
                        logger.error("Cannot seek in early CLV disks w/o timecode")
                        return None, startfield
                    elif fnum is not None:
                        rawloc = np.floor((self.readloc / self.bytes_per_field) / 2)
                        logger.info("seeking: file loc %d frame # %d", rawloc, fnum)

                        # Clear field memory on seeks
                        self.prevfield = None
                        self.curfield = None

                        return fnum, startfield

        return None, None

    def seek(self, startframe, target):
        """ Attempts to find frame target from file location startframe """
        logger.info("Beginning seek")

        if not sys.warnoptions:
            import warnings

            warnings.simplefilter("ignore")

        curfield = startframe * 2

        for retries in range(3):
            fnr, curfield = self.seek_getframenr(curfield)
            if fnr is None:
                return None

            cur = int((self.fieldloc / self.bytes_per_field))
            if fnr == target:
                logger.info("Finished seek")
                print("Finished seeking, starting at frame", fnr, file=sys.stderr)
                self.roughseek(cur)
                return cur

            curfield += ((target - fnr) * 2) - 1

        return None

    def build_json(self, f):
        """ build up the JSON structure for file output. """
        jout = {}
        jout["pcmAudioParameters"] = {
            "bits": 16,
            "isLittleEndian": True,
            "isSigned": True,
            "sampleRate": self.analog_audio,
        }

        vp = {}

        vp["numberOfSequentialFields"] = len(self.fieldinfo)

        if f is None:
            return

        vp["gitBranch"] = self.branch
        vp["gitCommit"] = self.commit

        vp["isSourcePal"] = True if f.rf.system == "PAL" else False

        vp["fsc"] = int(f.rf.SysParams["fsc_mhz"] * 1000000)
        vp["fieldWidth"] = f.rf.SysParams["outlinelen"]
        vp["sampleRate"] = vp["fsc"] * 4
        spu = vp["sampleRate"] / 1000000

        vp["black16bIre"] = np.float(f.hz_to_output(f.rf.iretohz(self.blackIRE)))
        vp["white16bIre"] = np.float(f.hz_to_output(f.rf.iretohz(100)))

        vp["fieldHeight"] = f.outlinecount

        # current burst adjustment as of 2/27/19, update when #158 is fixed!
        badj = -1.4
        vp["colourBurstStart"] = np.round(
            (f.rf.SysParams["colorBurstUS"][0] * spu) + badj
        )
        vp["colourBurstEnd"] = np.round(
            (f.rf.SysParams["colorBurstUS"][1] * spu) + badj
        )
        vp["activeVideoStart"] = np.round(
            (f.rf.SysParams["activeVideoUS"][0] * spu) + badj
        )
        vp["activeVideoEnd"] = np.round(
            (f.rf.SysParams["activeVideoUS"][1] * spu) + badj
        )

        jout["videoParameters"] = vp

        jout["fields"] = self.fieldinfo.copy()

        return jout<|MERGE_RESOLUTION|>--- conflicted
+++ resolved
@@ -2158,18 +2158,13 @@
 
         self.rawpulses = self.getpulses()
         if self.rawpulses is None or len(self.rawpulses) == 0:
-<<<<<<< HEAD
-            logger.error("Unable to find any sync pulses, jumping 100 ms")
-            return None, None, int(self.rf.freq_hz / 10)
-=======
             if self.fields_written:
                 logger.error("Unable to find any sync pulses, skipping one field")
                 return None, None, None
             else:
-                logger.error("Unable to find any sync pulses, skipping one second")
-                return None, None, int(self.rf.freq_hz)
-
->>>>>>> 308f59cf
+                logger.error("Unable to find any sync pulses, skipping 100 ms")
+                return None, None, int(self.rf.freq_hz / 10)
+
 
         self.validpulses = validpulses = self.refinepulses()
 
