<<<<<<< HEAD
This is rev5 of ld-decode and tools.  Lots of great new stuff, check out http://www.domesday86.com for details :)
=======
This is rev4 of ld-decode.  Lots of new features, read more at https://www.domesday86.com/?p=2670
>>>>>>> 617a4766

For more documentation check the wiki (here) on github:

https://github.com/happycube/ld-decode/wiki

---

NOTE:  This is still under development, and decoding quality, usability, and (especially) performance will hopefully improve in the coming months.
<|MERGE_RESOLUTION|>--- conflicted
+++ resolved
@@ -1,8 +1,4 @@
-<<<<<<< HEAD
 This is rev5 of ld-decode and tools.  Lots of great new stuff, check out http://www.domesday86.com for details :)
-=======
-This is rev4 of ld-decode.  Lots of new features, read more at https://www.domesday86.com/?p=2670
->>>>>>> 617a4766
 
 For more documentation check the wiki (here) on github:
 
@@ -10,4 +6,4 @@
 
 ---
 
-NOTE:  This is still under development, and decoding quality, usability, and (especially) performance will hopefully improve in the coming months.
+NOTE:  This is still under development, and decoding quality, usability, and (especially) performance will hopefully improve in the coming months.