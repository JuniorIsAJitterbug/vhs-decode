

from base64 import b64encode
import copy
from datetime import datetime
import getopt
import io
from io import BytesIO
import os
import sys

# standard numeric/scientific libraries
import numpy as np
import pandas as pd
import scipy as sp
import scipy.signal as sps
import scipy.fftpack as fftpack 

#internal libraries which may or may not get used
import fdls
from lddutils import *

def calclinelen(SP, mult, mhz):
    if type(mhz) == str:
        mhz = SP[mhz]
        
    return int(np.round(SP['line_period'] * mhz * mult)) 

# These are invariant parameters 
SysParams_NTSC = {
    'fsc_mhz': (315.0 / 88.0),
    'pilot_mhz': (315.0 / 88.0),
    'frame_lines': 525,

    'ire0': 8100000,
    'hz_ire': 1700000 / 140.0,
    
    'vsync_ire': -40,

    # most NTSC disks have analog audio, except CD-V and a few Panasonic demos
    'analog_audio': True,
    # From the spec - audio frequencies are multiples of the (color) line rate
    'audio_lfreq': (1000000*315/88/227.5) * 146.25,
    'audio_rfreq': (1000000*315/88/227.5) * 178.75,
    
    'philips_codelines': [16, 17, 18],
    
    'topfirst': True,
}

# In color NTSC, the line period was changed from 63.5 to 227.5 color cycles,
# which works out to 63.5(with a bar on top) usec
SysParams_NTSC['line_period'] = 1/(SysParams_NTSC['fsc_mhz']/227.5)
SysParams_NTSC['FPS'] = 1000000/ (525 * SysParams_NTSC['line_period'])

SysParams_NTSC['outlinelen'] = calclinelen(SysParams_NTSC, 4, 'fsc_mhz')

SysParams_PAL = {
    'FPS': 25,
    
    'fsc_mhz': ((1/64) * 283.75) + (25/1000000),
    'pilot_mhz': 3.75,
    'frame_lines': 625,
    'line_period': 64,

    'ire0': 7100000,
    'hz_ire': 800000 / 100.0,

    # only early PAL disks have analog audio
    'analog_audio': True,
    # From the spec - audio frequencies are multiples of the (color) line rate
    'audio_lfreq': (1000000/64) * 43.75,
    'audio_rfreq': (1000000/64) * 68.25,

    'philips_codelines': [19, 20, 21],
    
    'topfirst': False,    
}

SysParams_PAL['outlinelen'] = calclinelen(SysParams_PAL, 4, 'fsc_mhz')
SysParams_PAL['outlinelen_pilot'] = calclinelen(SysParams_PAL, 4, 'pilot_mhz')


SysParams_PAL['vsync_ire'] = -.3 * (100 / .7)

RFParams_NTSC = {
    # The audio notch filters are important with DD v3.0+ boards
    'audio_notchwidth': 350000,
    'audio_notchorder': 2,

    # (note:  i don't know how to handle these values perfectly yet!)
    'video_deemp': (120*.32, 320*.32), # On some captures this is as low as .55.

    # This BPF is similar but not *quite* identical to what Pioneer did
    'video_bpf': [3500000, 13200000],
    'video_bpf_order': 3,

    # This can easily be pushed up to 4.5mhz or even a bit higher. 
    # A sharp 4.8-5.0 is probably the maximum before the audio carriers bleed into 0IRE.
    'video_lpf_freq': 4200000,   # in mhz
    'video_lpf_order': 5 # butterworth filter order
}

RFParams_PAL = {
    # The audio notch filters are important with DD v3.0+ boards
    'audio_notchwidth': 200000,
    'audio_notchorder': 2,

    'video_deemp': (100*.34, 400*.34),

    # XXX: guessing here!
    'video_bpf': (2500000, 12500000),
    'video_bpf_order': 1,

    'video_lpf_freq': 4800000,
    'video_lpf_order': 9,
}

class RFDecode:
    def __init__(self, inputfreq = 40, system = 'NTSC', blocklen_ = 16384, decode_analog_audio = True, have_analog_audio = True):
        self.blocklen = blocklen_
        self.blockcut = 1024 # ???
        self.system = system
        
        freq = inputfreq
        self.freq = freq
        self.freq_half = freq / 2
        self.freq_hz = self.freq * 1000000
        self.freq_hz_half = self.freq * 1000000 / 2
        
        if system == 'NTSC':
            self.SysParams = SysParams_NTSC
            self.DecoderParams = RFParams_NTSC
            
            self.Filters = {
                'MTF': sps.zpk2tf([], [polar2z(.7,np.pi*12.5/20), polar2z(.7,np.pi*27.5/20)], 1.11)
            }
        elif system == 'PAL':
            self.SysParams = SysParams_PAL
            self.DecoderParams = RFParams_PAL
            
            self.Filters = {
                'MTF': sps.zpk2tf([], [polar2z(.7,np.pi*10/20), polar2z(.7,np.pi*28/20)], 1.11)
            }

        linelen = self.freq_hz/(1000000.0/self.SysParams['line_period'])
        self.linelen = int(np.round(linelen))
            
        self.decode_analog_audio = decode_analog_audio
            
        self.computevideofilters()
        if self.decode_analog_audio: 
            self.computeaudiofilters()
            
        self.blockcut_end = self.Filters['F05_offset']
            
    def computevideofilters(self):
        self.Filters = {}
        
        # Use some shorthand to compact the code.  good idea?  prolly not.
        SF = self.Filters
        SP = self.SysParams
        DP = self.DecoderParams
        
        SF['hilbert'] = np.fft.fft(hilbert_filter, self.blocklen)
        
        filt_rfvideo = sps.butter(DP['video_bpf_order'], [DP['video_bpf'][0]/self.freq_hz_half, DP['video_bpf'][1]/self.freq_hz_half], btype='bandpass')
        SF['RFVideo'] = filtfft(filt_rfvideo, self.blocklen)

        if SP['analog_audio']: 
            cut_left = sps.butter(DP['audio_notchorder'], [(SP['audio_lfreq'] - DP['audio_notchwidth'])/self.freq_hz_half, (SP['audio_lfreq'] + DP['audio_notchwidth'])/self.freq_hz_half], btype='bandstop')
            SF['Fcutl'] = filtfft(cut_left, self.blocklen)
            cut_right = sps.butter(DP['audio_notchorder'], [(SP['audio_rfreq'] - DP['audio_notchwidth'])/self.freq_hz_half, (SP['audio_rfreq'] + DP['audio_notchwidth'])/self.freq_hz_half], btype='bandstop')
            SF['Fcutr'] = filtfft(cut_right, self.blocklen)
        
            SF['RFVideo'] *= (SF['Fcutl'] * SF['Fcutr'])
            
        SF['RFVideo'] *= SF['hilbert']
        
        video_lpf = sps.butter(DP['video_lpf_order'], DP['video_lpf_freq']/self.freq_hz_half, 'low')
        SF['Fvideo_lpf'] = filtfft(video_lpf, self.blocklen)

        # The deemphasis filter.  This math is probably still quite wrong, but with the right values it works
        deemp0, deemp1 = DP['video_deemp']
        [tf_b, tf_a] = sps.zpk2tf(-deemp1*(10**-10), -deemp0*(10**-10), deemp0 / deemp1)
        SF['Fdeemp'] = filtfft(sps.bilinear(tf_b, tf_a, 1.0/self.freq_hz_half), self.blocklen)

        # The direct opposite of the above, used in test signal generation
        [tf_b, tf_a] = sps.zpk2tf(-deemp0*(10**-10), -deemp1*(10**-10), deemp1 / deemp0)
        SF['Femp'] = filtfft(sps.bilinear(tf_b, tf_a, 1.0/self.freq_hz_half), self.blocklen)
        
        # Post processing:  lowpass filter + deemp
        SF['FVideo'] = SF['Fvideo_lpf'] * SF['Fdeemp'] 
    
        # additional filters:  0.5mhz and color burst
        # Using an FIR filter here to get tighter alignment
        F0_5 = sps.firwin(65, [0.5/self.freq_half], pass_zero=True)
        SF['F05_offset'] = 32
        SF['F05'] = filtfft((F0_5, [1.0]), self.blocklen)
        SF['FVideo05'] = SF['Fvideo_lpf'] * SF['Fdeemp']  * SF['F05']

        SF['Fburst'] = filtfft(sps.butter(1, [(SP['fsc_mhz']-.1)/self.freq_half, (SP['fsc_mhz']+.1)/self.freq_half], btype='bandpass'), self.blocklen) 
        SF['FVideoBurst'] = SF['Fvideo_lpf'] * SF['Fdeemp']  * SF['Fburst']

        if self.system == 'PAL':
            SF['Fpilot'] = filtfft(sps.butter(1, [3.7/self.freq_half, 3.8/self.freq_half], btype='bandpass'), self.blocklen) 
            SF['FVideoPilot'] = SF['Fvideo_lpf'] * SF['Fdeemp']  * SF['Fpilot']
        
        # emperical work determined that a single-pole low frequency filter effectively 
        # detects the end of a (regular) sync pulse when binary level detection is used. TODO: test with PAL
        f = sps.butter(1, 0.05/self.freq_half, btype='low')
        SF['FPsync'] = filtfft(f, self.blocklen)

    # frequency domain slicers.  first and second stages use different ones...
    def audio_fdslice(self, freqdomain):
        return np.concatenate([freqdomain[self.Filters['audio_fdslice_lo']], freqdomain[self.Filters['audio_fdslice_hi']]])

    def audio_fdslice2(self, freqdomain):
        return np.concatenate([freqdomain[self.Filters['audio_fdslice2_lo']], freqdomain[self.Filters['audio_fdslice2_hi']]])
    
    def computeaudiofilters(self):
        SF = self.Filters
        SP = self.SysParams
        DP = self.DecoderParams

        # first stage audio filters
        if self.freq >= 32:
            audio_fdiv1 = 32 # this is good for 40mhz - 16 should be ideal for 28mhz
        else:
            audio_fdiv1 = 16
            
        afft_halfwidth = self.blocklen // (audio_fdiv1 * 2)
        arf_freq = self.freq_hz / (audio_fdiv1 / 2)
        SF['freq_arf'] = arf_freq
        SF['audio_fdiv1'] = audio_fdiv1

        SP['audio_cfreq'] = (SP['audio_rfreq'] + SP['audio_lfreq']) // 2
        afft_center = int((SP['audio_cfreq'] / self.freq_hz) * (self.blocklen))

        # beginning and end symmetrical frequency domain slices.  combine to make a cut-down sampling
        afft_start = int(afft_center-afft_halfwidth)
        afft_end = int(afft_center+afft_halfwidth)

        # slice areas for reduced FFT audio demodulation filters
        SF['audio_fdslice_lo'] = slice(afft_start, afft_end)
        SF['audio_fdslice_hi'] = slice(self.blocklen-afft_end, self.blocklen-afft_start)

        # compute the base frequency of the cut audio range
        SF['audio_lowfreq'] = SP['audio_cfreq']-(self.freq_hz/(2*SF['audio_fdiv1']))

        apass = 150000 # audio RF bandpass.  150khz is the maximum transient.
        afilt_len = 800 # good for 150khz apass

        afilt_left = filtfft([sps.firwin(afilt_len, [(SP['audio_lfreq']-apass)/self.freq_hz_half, (SP['audio_lfreq']+apass)/self.freq_hz_half], pass_zero=False), 1.0], self.blocklen)
        SF['audio_lfilt'] = self.audio_fdslice(afilt_left * SF['hilbert']) 
        afilt_right = filtfft([sps.firwin(afilt_len, [(SP['audio_rfreq']-apass)/self.freq_hz_half, (SP['audio_rfreq']+apass)/self.freq_hz_half], pass_zero=False), 1.0], self.blocklen)
        SF['audio_rfilt'] = self.audio_fdslice(afilt_right * SF['hilbert'])

        # second stage audio filters (decimates further, and applies audio LPF)
        audio_fdiv2 = 4
        SF['audio_fdiv2'] = audio_fdiv2
        SF['audio_fdiv'] = audio_fdiv1 * audio_fdiv2
        SF['freq_aud2'] = SF['freq_arf'] / audio_fdiv2

        # slice areas for reduced FFT audio filters
        SF['audio_fdslice2_lo'] = slice(0, self.blocklen//(audio_fdiv2*2))
        SF['audio_fdslice2_hi'] = slice(self.blocklen-self.blocklen//(audio_fdiv2*2), self.blocklen)

        SF['audio_lpf2'] = filtfft([sps.firwin(65, [21000/(SF['freq_aud2']/2)]), [1.0]], self.blocklen // SF['audio_fdiv2'])

        # convert 75usec into the exact -3dB frequency
        d75freq = 1000000/(2*pi*75)

        # I was overthinking deemphasis for a while.  For audio it turns out a straight
        # 1-pole butterworth does a good job.
        adeemp_b, adeemp_a = sps.butter(1, [d75freq/(SF['freq_aud2']/2)], btype='lowpass')
        SF['audio_deemp2'] = filtfft([adeemp_b, adeemp_a],  self.blocklen // SF['audio_fdiv2'])
        
        
    def iretohz(self, ire):
        return self.SysParams['ire0'] + (self.SysParams['hz_ire'] * ire)

    def hztoire(self, hz):
        return (hz - self.SysParams['ire0']) / self.SysParams['hz_ire']
    
    def demodblock(self, data, mtf_level = 0):
        indata_fft = np.fft.fft(data[:self.blocklen])
        indata_fft_filt = indata_fft * self.Filters['RFVideo']

        if mtf_level != 0:
            indata_fft_filt *= self.Filters['MTF'] ** mtf_level

        hilbert = np.fft.ifft(indata_fft_filt)
        demod = unwrap_hilbert(hilbert, self.freq_hz)

        demod_fft = np.fft.fft(demod)

        out_video = np.fft.ifft(demod_fft * self.Filters['FVideo']).real
        
        out_video05 = np.fft.ifft(demod_fft * self.Filters['FVideo05']).real
        out_video05 = np.roll(out_video05, -self.Filters['F05_offset'])

        out_videoburst = np.fft.ifft(demod_fft * self.Filters['FVideoBurst']).real
        
        # NTSC: filtering for vsync pulses from -55 to -25ire seems to work well even on rotted disks
        output_sync = inrange(out_video05, self.iretohz(-55), self.iretohz(-25))
        # Perform FFT convolution of above filter
        output_syncf = np.fft.ifft(np.fft.fft(output_sync) * self.Filters['FPsync']).real

        if self.system == 'PAL':
            out_videopilot = np.fft.ifft(demod_fft * self.Filters['FVideoPilot']).real
            rv_video = np.rec.array([out_video, out_video05, output_syncf, out_videoburst, out_videopilot], names=['demod', 'demod_05', 'demod_sync', 'demod_burst', 'demod_pilot'])
        else:
            rv_video = np.rec.array([out_video, out_video05, output_syncf, out_videoburst], names=['demod', 'demod_05', 'demod_sync', 'demod_burst'])

        if self.decode_analog_audio == False:
            return rv_video, None

        # Audio phase 1
        hilbert = np.fft.ifft(self.audio_fdslice(indata_fft) * self.Filters['audio_lfilt'])
        audio_left = unwrap_hilbert(hilbert, self.Filters['freq_arf']) + self.Filters['audio_lowfreq']

        hilbert = np.fft.ifft(self.audio_fdslice(indata_fft) * self.Filters['audio_rfilt'])
        audio_right = unwrap_hilbert(hilbert, self.Filters['freq_arf']) + self.Filters['audio_lowfreq']

        rv_audio = np.rec.array([audio_left, audio_right], names=['audio_left', 'audio_right'])

        return rv_video, rv_audio
    
    # Second phase audio filtering.  This works on a whole field's samples, since 
    # the frequency is reduced by 16/32x.

    def runfilter_audio_phase2(self, frame_audio, start):
        left = frame_audio['audio_left'][start:start+self.blocklen].copy() 
        left_fft = np.fft.fft(left)
        audio_out_fft = self.audio_fdslice2(left_fft) * self.Filters['audio_lpf2']
        left_out = np.fft.ifft(audio_out_fft).real / self.Filters['audio_fdiv2']

        right = frame_audio['audio_right'][start:start+self.blocklen].copy() 
        right_fft = np.fft.fft(right)
        audio_out_fft = self.audio_fdslice2(right_fft) * self.Filters['audio_lpf2'] #* adeemp
        right_out = np.fft.ifft(audio_out_fft).real / self.Filters['audio_fdiv2']

        return np.rec.array([left_out, right_out], names=['audio_left', 'audio_right'])

    def audio_phase2(self, field_audio):
        # this creates an output array with left/right channels.
        output_audio2 = np.zeros(len(field_audio['audio_left']) // self.Filters['audio_fdiv2'], dtype=field_audio.dtype)

        # copy the first block in it's entirety, to keep audio and video samples aligned
        tmp = self.runfilter_audio_phase2(field_audio, 0)
        output_audio2[:tmp.shape[0]] = tmp

        end = field_audio.shape[0] #// filterset['audio_fdiv2']

        askip = 64 # length of filters that needs to be chopped out of the ifft
        sjump = self.blocklen - (askip * self.Filters['audio_fdiv2'])

        ostart = tmp.shape[0]
        for sample in range(sjump, field_audio.shape[0] - sjump, sjump):
            tmp = self.runfilter_audio_phase2(field_audio, sample)
            oend = ostart + tmp.shape[0] - askip
            output_audio2[ostart:oend] = tmp[askip:]
            ostart += tmp.shape[0] - askip

        tmp = self.runfilter_audio_phase2(field_audio, end - self.blocklen - 1)
        output_audio2[output_audio2.shape[0] - (tmp.shape[0] - askip):] = tmp[askip:]

        return output_audio2    

    def demod(self, infile, start, length):
        end = int(start + length) + 1

        if (start > self.blockcut):
            start = int(start - self.blockcut)
        else:
            start = 0 # should this be an error?  prolly.

        # set a placeholder
        output = None
        output_audio = None

        for i in range(start, end, self.blocklen - self.blockcut - self.blockcut_end):
            try:
                indata = loader(infile, i, self.blocklen)
            except:
                return None
            
            if indata is None:
                return None
<<<<<<< HEAD
            
=======

>>>>>>> 429d5256
            tmp_video, tmp_audio = self.demodblock(indata)

            # if the output hasn't been created yet, do it now using the 
            # data types returned by dodemod (should be faster than multiple
            # allocations...)
            if output is None:
                output = np.zeros(end - start + 1, dtype=tmp_video.dtype)

            if i - start + (self.blocklen - self.blockcut) > len(output):
                copylen = len(output) - (i - start)
            else:
                copylen = self.blocklen - self.blockcut - self.blockcut_end

            output_slice = slice(i - start, i - start + copylen)
            tmp_slice = slice(self.blockcut, self.blockcut + copylen)

            output[output_slice] = tmp_video[tmp_slice]

            # repeat the above - but for audio
            if tmp_audio is not None:
                audio_downscale = tmp_video.shape[0] // tmp_audio.shape[0]

                if output_audio is None:
                    output_audio = np.zeros(((end - start) // audio_downscale) + 1, dtype=tmp_audio.dtype)

                output_slice = slice((i - start) // audio_downscale, (i - start + copylen) // audio_downscale)
                tmp_slice = slice(self.blockcut // audio_downscale, (self.blockcut + copylen) // audio_downscale)

                output_audio[output_slice] = tmp_audio[tmp_slice]

        if tmp_audio is not None:
            return output, self.audio_phase2(output_audio)
        else:
            return output, None


# right now defualt is 16/48, so not optimal :)
def downscale_audio(audio, lineinfo, rf, linecount, timeoffset = 0, freq = 48000.0, scale=64):
    frametime = (rf.SysParams['line_period'] * linecount) / 1000000 
    soundgap = 1 / freq

    # include one extra 'tick' to interpolate the last one and use as a return value
    # for the next frame
    arange = np.arange(timeoffset, frametime + soundgap, soundgap, dtype=np.double)
    locs = np.zeros(len(arange), dtype=np.float)
    swow = np.zeros(len(arange), dtype=np.float)
    
    for i, t in enumerate(arange):
        linenum = (((t * 1000000) / rf.SysParams['line_period']) + 1)
        
        lineloc_cur = lineinfo[np.int(linenum)]
        try:
            lineloc_next = lineinfo[np.int(linenum) + 1]
        except:
            lineloc_next = lineloc_cur + rf.linelen

        sampleloc = lineloc_cur
        sampleloc += (lineloc_next - lineloc_cur) * (linenum - np.floor(linenum))

        swow[i] = ((lineloc_next - lineloc_cur) / rf.linelen)
        locs[i] = sampleloc / scale
        
        if False:        
            wowratio = 1 - (lineloc - np.floor(lineloc))
            wow = (lineinfo[l + 1] - lineinfo[l]) / rf.linelen
            swow[i] = wow[np.int(lineloc)] * (1 - wowratio)
            swow[i] += wow[np.int(lineloc + 1 )] * (wowratio)

            locs[i] = sampleloc / scale

    output = np.zeros((2 * (len(arange) - 1)), dtype=np.int32)
    output16 = np.zeros((2 * (len(arange) - 1)), dtype=np.int16)

    # use two passes so the next location can be known
    for i in range(len(arange) - 1):    
        # rough linear approx for now
        output_left = audio['audio_left'][np.int(locs[i])]
        output_right = audio['audio_right'][np.int(locs[i])]

        output_left *= swow[i]
        output_right *= swow[i]
        
        output_left -= rf.SysParams['audio_lfreq']
        output_right -= rf.SysParams['audio_rfreq']
        
        output[(i * 2) + 0] = int(np.round(output_left * 32767 / 150000))
        output[(i * 2) + 1] = int(np.round(output_right * 32767 / 150000))
        
    np.clip(output, -32766, 32766, out=output16)
            
    return output16, arange[-1] - frametime

#audb, offset, arange, locs = downscale_audio(fields[0].rawdecode[1], fields[0].linelocs, rfd, 262)

# The Field class contains a common 
class Field:

    def usectoinpx(self, x):
        return x * self.rf.freq
    
    def inpxtousec(self, x):
        return x / self.rf.freq
    
    def get_syncpeaks(self):
        # This is done as a while loop so each peak lookup is aligned to the previous one
        ds = self.data[0]['demod_sync']

        peaklist = []

        i = self.start
        while i < (len(ds) - (self.inlinelen * 2)):
            peakloc = np.argmax(ds[i:i + (self.inlinelen//2)])
            peak = ds[i + peakloc]

            if peak > .2:
                peaklist.append(i + peakloc)

                # This allows all peaks to get caught properly
                i += peakloc + int(self.rf.linelen * .4)
            else: # nothing valid found - keep looking!
                i += self.rf.linelen // 2
                
        return peaklist

    def get_hsync_median(self):
        ''' Sets the median and tolerance levels for filtered hsync pulses '''
        
        ds = self.data[0]['demod_sync']

        plist = self.peaklist
        plevel = [ds[p] for p in self.peaklist]

        plevel_hsync = [ds[p] for p in self.peaklist if inrange(ds[p], 0.6, 0.8)]
        self.med_hsync = np.median(plevel_hsync)
        self.std_hsync = np.std(plevel_hsync)

        self.hsync_tolerance = max(np.std(plevel_hsync) * 2, .01)

        return self.med_hsync, self.hsync_tolerance
    
    def is_regular_hsync(self, peaknum):
        if peaknum >= len(self.peaklist):
            return False
        
        if self.peaklist[peaknum] > len(self.data[0]['demod_sync']):
            return False

        plevel = self.data[0]['demod_sync'][self.peaklist[peaknum]]
        return inrange(plevel, self.med_hsync - self.hsync_tolerance, self.med_hsync + self.hsync_tolerance)
        
    def determine_field(self, peaknum):
        if peaknum < 11:
            return None

        vote = 0

        ds = self.data[0]['demod_sync']    

        # Determine first/second field
        # should this rely on what comes *after* the vsync too?
        line0 = None
        gap1 = None
        for i in range(peaknum - 1, peaknum - 20, -1):
            if self.is_regular_hsync(i) and line0 is None:
                line0 = i
                gap1 = (self.peaklist[line0 + 1] - self.peaklist[line0])
                break

        if gap1 is not None and gap1 > (self.inlinelen * .75):
            # With PAL both gap lines are the same length for each field type
            if self.rf.system == 'NTSC':
                vote -= 1
            else:
                vote -= 1

        linee = None
        gap2 = None
        for i in range(peaknum, peaknum + 20, 1):
            if self.is_regular_hsync(i)  and linee is None:
                linee = i
                gap2 = (self.peaklist[linee] - self.peaklist[linee - 1])
                break

        if gap2 is not None and gap2 > (self.inlinelen * .75):
            if self.rf.system == 'NTSC':
                vote += 1
            else:
                vote -= 1
                
        if self.rf.system == 'PAL':
            vote += 1

        #print(line0, self.peaklist[line0], linee, gap1, gap2, vote)

        return line0, vote    
    
    def determine_vsyncs(self):
        # find vsyncs from the peaklist
        ds = self.data[0]['demod_sync']
        vsyncs = []
        
        if len(self.peaklist) < 200:
            return []

        med_hsync, hsync_tolerance = self.get_hsync_median()
        
        prevpeak = 1.0
        for i, p in enumerate(self.peaklist):
            peak = ds[p]
            if peak > .9 and prevpeak < med_hsync - (hsync_tolerance * 2):
                line0, vote = self.determine_field(i)
                if line0 is not None:
                    vsyncs.append((i, line0, vote))

            prevpeak = peak
            
        # punt early if there's 0 or 1 vsyncs, this is invalid
        if len(vsyncs) < 2:
            return vsyncs
        
        va = np.array(vsyncs)
        
        for i in range(0, len(vsyncs)):
            # see if determine_field (partially) failed.  use hints from input and other data
            if va[i][2] == 0:
                print("vsync vote needed", i)
                if (i < len(vsyncs) - 1) and vsyncs[i + 1][2] != 0:
                    va[i][2] = -va[i + 1][2]
                elif (i >= 1) and vsyncs[i - 1][2] != 0:
                    va[i][2] = -va[i - 1][2]
                    
                # override the earlier last-good-line detection
                # XXX: not tested on PAL failures
                if self.rf.system == 'PAL':
                    va[i][1] = va[i][0] - 6
                else:
                    va[i][1] = va[i][0] - 7
                    
            va[i][2] = va[i][2] < 0

        return va

    def compute_linelocs(self):
        plist = self.peaklist
        
        # note: this is chopped on output, so allocating too many lines is OK
        linelocs = {}

        firstvisidx = None
        for i in range(0, self.vsyncs[1][1]): #self.vsyncs[1][1]):
            if i > self.vsyncs[0][0] and firstvisidx is None:
                #print(i, plist[i], plist[self.vsyncs[0][1]])
                firstvisidx = i

                break

        linelens = [self.inlinelen]
        prevlineidx = None
        for i in range(0, self.vsyncs[1][1]): #self.vsyncs[1][1]):
            med_linelen = np.median(linelens[-25:])

            if (self.is_regular_hsync(i)):
                
                if prevlineidx is not None:
                    linegap = plist[i] - plist[prevlineidx]

                    if inrange(linegap / self.inlinelen, .98, 1.02):
                        linelens.append(linegap)
                        linenum = prevlinenum + 1
                    else:
                        linenum = prevlinenum + int(np.round((plist[i] - plist[prevlineidx]) / med_linelen))
                else:
                    linenum = int(np.round((plist[i] - plist[self.vsyncs[0][1]]) / med_linelen))


                linelocs[linenum] = plist[i]

                prevlineidx = i
                prevlinenum = linenum

                #print(linenum, plist[i], ((plist[i] - plist[self.vsyncs[0][1]]) / med_linelen), med_linelen)

        linelocs2 = copy.deepcopy(linelocs)

        for l in range(1, self.linecount + 5):
            if l not in linelocs:
                prev_valid = None
                next_valid = None

                for i in range(l, -10, -1):
                    if i in linelocs:
                        prev_valid = i
                        break
                for i in range(l, self.linecount + 1):
                    if i in linelocs:
                        next_valid = i
                        break

                if next_valid is not None:
                    avglen = (linelocs[next_valid] - linelocs[prev_valid]) / (next_valid - prev_valid)
                    #print(prev_valid, next_valid, avglen)
                    linelocs2[l] = linelocs[prev_valid] + (avglen * (l - prev_valid))
                else:
                    avglen = linelocs[prev_valid] - linelocs2[prev_valid - 1]
                    linelocs2[l] = linelocs[prev_valid] + (avglen * (l - prev_valid))

                #print(l, linelocs2[l] - linelocs2[l - 1], avglen, linelocs2[l], linelocs[10], prev_valid, next_valid)

        rv = [linelocs2[l] for l in range(1, self.linecount + 5)]
        return rv

    def refine_linelocs_hsync(self):
        # Adjust line locations to end of HSYNC.
        # This causes issues for lines 1-9, where only the beginning is reliable :P

        err = [False] * len(self.linelocs1)

        linelocs2 = self.linelocs1.copy()
        for i in range(len(self.linelocs1)):
            # First adjust the lineloc before the beginning of hsync - 
            # lines 1-9 are half-lines which need a smaller offset
            if i < 9:
                linelocs2[i] -= 200 # search for *beginning* of hsync

            zc = calczc(self.data[0]['demod_05'], linelocs2[i], self.rf.iretohz(-20), reverse=False, _count=400)

            #print(i, linelocs2[i], zc)
            if zc is not None:
                linelocs2[i] = zc 

                if i >= 10:
                    # sanity check 0.5mhz filtered HSYNC and colo[u]r burst area

                    origdata_hsync = self.data[0]['demod_05'][int(zc-(self.rf.freq*1)):int(zc+(self.rf.freq*3))]
                    origdata_burst = self.data[0]['demod_05'][int(zc+(self.rf.freq*1)):int(zc+(self.rf.freq*3))]

                    if ((np.min(origdata_hsync) < self.rf.iretohz(-60) or np.max(origdata_hsync) > self.rf.iretohz(20)) or 
                           (np.min(origdata_burst) < self.rf.iretohz(-10) or np.max(origdata_burst) > self.rf.iretohz(10))):
                        err[i] = True
                    else:
                        # on some captures with high speed variation wow effects can mess up TBC.
                        # determine the low and high values and recompute zc along the middle

                        low = np.mean(origdata_hsync[0:20])
                        high = np.mean(origdata_hsync[100:120])

                        zc2 = calczc(origdata_hsync, 0, (low + high) / 2, reverse=False, _count=len(origdata_hsync))
                        zc2 += (int(zc)-(self.rf.freq*1))

                        if np.abs(zc2 - zc) < (self.rf.freq / 4):
                            linelocs2[i] = zc2 
                        else:
                            err[i] = True
            else:
                err[i] = True

            if i < 10:
                linelocs2[i] += self.usectoinpx(4.72)

            if i > 10 and err[i]:
                gap = linelocs2[i - 1] - linelocs2[i - 2]
                linelocs2[i] = linelocs2[i - 1] + gap

        # XXX: HACK!
        # On both PAL and NTSC this gets it wrong for VSYNC areas.  They need to be *reasonably* 
        # accurate for analog audio, but are never seen in the picture.
        for i in range(9, -1, -1):
            gap = linelocs2[i + 1] - linelocs2[i]
            if not inrange(gap, self.rf.linelen - (self.rf.freq * .2), self.rf.linelen + (self.rf.freq * .2)):
                gap = self.rf.linelen

            linelocs2[i] = linelocs2[i + 1] - gap

        # XXX2: more hack!  This one covers a bit at the end of a PAL field
        for i in range(len(linelocs2) - 10, len(linelocs2)):
            gap = linelocs2[i] - linelocs2[i - 1]
            if not inrange(gap, self.rf.linelen - (self.rf.freq * .2), self.rf.linelen + (self.rf.freq * .2)):
                gap = self.rf.linelen

            linelocs2[i] = linelocs2[i - 1] + gap


        return linelocs2, err   
    
    def downscale(self, lineoffset = 1, lineinfo = None, outwidth = None, wow=True, channel='demod', audio = False):
        if lineinfo is None:
            lineinfo = self.linelocs
        if outwidth is None:
            outwidth = self.outlinelen
            
        dsout = np.zeros((self.linecount * outwidth), dtype=np.double)    
        dsaudio = None

        sfactor = [None]

        for l in range(lineoffset, self.linecount + lineoffset):
            scaled = scale(self.data[0][channel], lineinfo[l], lineinfo[l + 1], outwidth)

            if wow:
                linewow = (lineinfo[l + 1] - lineinfo[l]) / self.inlinelen
                scaled *= linewow

            dsout[(l - lineoffset) * outwidth:(l + 1 - lineoffset)*outwidth] = scaled

        if audio and self.rf.decode_analog_audio:
            self.dsaudio, self.audio_next_offset = downscale_audio(self.data[1], lineinfo, self.rf, self.linecount, self.audio_next_offset)
            
        return dsout, self.dsaudio
    
    def decodephillipscode(self, linenum):
        linestart = self.linelocs[linenum]
        data = self.data[0]['demod']
        curzc = calczc(data, int(linestart + self.usectoinpx(2)), self.rf.iretohz(50), _count=int(self.usectoinpx(12)))

        zc = []
        while curzc is not None:
            zc.append((curzc, data[int(curzc - self.usectoinpx(0.5))] < self.rf.iretohz(50)))
            curzc = calczc(data, curzc+self.usectoinpx(1.9), self.rf.iretohz(50), _count=int(self.usectoinpx(0.2)))

        usecgap = self.inpxtousec(np.diff([z[0] for z in zc]))
        valid = len(zc) == 24 and np.min(usecgap) > 1.85 and np.max(usecgap) < 2.15

        if valid:
            bitset = [z[1] for z in zc]
            linecode = []
            for b in range(0, 24, 4):
                linecode.append((np.packbits(bitset[b:b+4]) >> 4)[0])
            return linecode
        
        return None

    def processphilipscode(self):
        self.vbi = {
            'minutes': None,
            'seconds': None,
            'clvframe': None,
            'framenr': None,
            'statuscode': None,
            'status': None,
            'isclv': False,
        }
        
        for l in self.rf.SysParams['philips_codelines']:
            if self.linecode[l] is not None:
                lc = self.linecode[l]
                if lc[0] == 15 and lc[2] == 13: # CLV time code
                    self.vbi['minutes'] = 60 * lc[1]
                    self.vbi['minutes'] += lc[4] * 10
                    self.vbi['minutes'] += lc[5]
                    self.vbi['isclv'] = True
                elif lc[0] == 15: # CAV frame code
                    frame = (lc[1] & 7) * 10000
                    frame += (lc[2] * 1000)
                    frame += (lc[3] * 100)
                    frame += (lc[4] * 10)
                    frame += lc[5] 
                    self.vbi['framenr'] = frame
                else:
                    h = lc[0] << 20
                    h |= lc[1] << 16
                    h |= lc[2] << 12
                    h |= lc[3] << 8
                    h |= lc[4] << 4
                    h |= lc[5] 
                    #print('%06x' % h)
                    
                    if lc[2] == 0xE: # seconds/frame goes here
                        self.vbi['seconds'] = (lc[1] - 10) * 10
                        self.vbi['seconds'] += lc[3]
                        self.vbi['clvframe'] = lc[4] * 10
                        self.vbi['clvframe'] += lc[5]
                        self.vbi['isclv'] = True
                        #print('clv ', self.seconds, self.clvframe)

                    htop = h >> 12
                    if htop == 0x8dc or htop == 0x8ba:
                        self.vbi['status'] = h
                    
                    if h == 0x87ffff:
                        self.vbi['isclv'] = True 

    # what you actually want from this:
    # decoded_field: downscaled field
    # burstlevels: 
    def __init__(self, rf, rawdecode, start, audio_offset = 0, keepraw = True):
        if rawdecode is None:
            return None
        
        self.data = rawdecode
        self.rf = rf
        self.start = start
        
        self.inlinelen = self.rf.linelen
        self.outlinelen = self.rf.SysParams['outlinelen']
        
        self.valid = False
        
        self.peaklist = self.get_syncpeaks()
        self.vsyncs = self.determine_vsyncs()

        self.dspicture = None
        self.dsaudio = None
        self.audio_next_offset = audio_offset
        
        if len(self.vsyncs) == 0:
            self.nextfieldoffset = start + (self.rf.linelen * 200)
            #print("way too short at", start)
            return
        elif len(self.vsyncs) == 1 or len(self.peaklist) < self.vsyncs[1][1]+4:
            jumpto = self.peaklist[self.vsyncs[0][1]-10]
            self.nextfieldoffset = start + jumpto
            
            if jumpto == 0:
                print("no/corrupt VSYNC found, jumping forward")
                self.nextfieldoffset = start + (self.rf.linelen * 240)
            else:
                #print("too short", start, jumpto, self.vsyncs)
                pass
            
            return
        
        self.nextfieldoffset = self.peaklist[self.vsyncs[1][1]-10]
        
        self.istop = self.vsyncs[0][2]
        
        # On NTSC linecount is 262/263, PAL 312/313
        self.linecount = self.rf.SysParams['frame_lines'] // 2
        if self.istop:
            self.linecount += 1
        
        try:
            self.linelocs1 = self.compute_linelocs()
            self.linelocs2, self.errs2 = self.refine_linelocs_hsync()
        except:
<<<<<<< HEAD
            print('lineloc compute error')
=======
            print("Unable to decode frame")
>>>>>>> 429d5256
            self.valid = False
            return

        self.linelocs = self.linelocs2
        
        # VBI info
        self.isclv = False
        self.linecode = {}
        self.framenr = None
        for l in self.rf.SysParams['philips_codelines']:
            self.linecode[l] = self.decodephillipscode(l)
            
        self.processphilipscode()
        
        self.valid = True
        self.tbcstart = self.peaklist[self.vsyncs[1][1]-10]
        
        return

# These classes extend Field to do PAL/NTSC specific TBC features.

class FieldPAL(Field):
    def refine_linelocs_pilot(self, linelocs = None):
        if linelocs is None:
            linelocs = self.linelocs2.copy()
        else:
            linelocs = linelocs.copy()

        pilots = []
        alloffsets = []
        offsets = {}

        # first pass: get median of all pilot positive zero crossings
        for l in range(len(linelocs)):
            pilot = self.data[0]['demod'][int(linelocs[l]-self.usectoinpx(4.7)):int(linelocs[l])].copy()
            pilot -= self.data[0]['demod_05'][int(linelocs[l]-self.usectoinpx(4.7)):int(linelocs[l])]
            pilot = np.flip(pilot)

            pilots.append(pilot)
            offsets[l] = []

            adjfreq = self.rf.freq
            if l > 1:
                adjfreq /= (linelocs[l] - linelocs[l - 1]) / self.rf.linelen

            i = 0

            while i < len(pilot):
                if inrange(pilot[i], -300000, -100000):
                    zc = calczc(pilot, i, 0)

                    if zc is not None:
                        zcp = zc / (adjfreq / 3.75)
                        #print(i, pilot[i], zc, zcp, np.round(zcp) - zcp)

                        offsets[l].append(zcp - np.floor(zcp))

                        i = np.int(zc + 1)

                i += 1

            if len(offsets) >= 3:
                offsets[l] = offsets[l][1:-1]
                if i >= 11:
                    alloffsets += offsets[l]
            else:
                offsets[l] = []

        medianoffset = np.median(alloffsets)
        #print(medianoffset)
        if inrange(medianoffset, 0.25, 0.75):
            tgt = .5
        else:
            tgt = 0

        for l in range(len(linelocs)):
            if offsets[l] != []:
                #print(l, np.median(offsets[l]), tgt - np.median(offsets[l]))
                adjustment = tgt - np.median(offsets[l])
                linelocs[l] += adjustment * (self.rf.freq / 3.75) * .25

        return linelocs    
    
    def downscale(self, final = False, *args, **kwargs):
        dsout, dsaudio = super(FieldPAL, self).downscale(lineoffset = 3, audio = final, *args, **kwargs)
        
        if final:
            reduced = (dsout - self.rf.SysParams['ire0']) / self.rf.SysParams['hz_ire']
            reduced -= self.rf.SysParams['vsync_ire']
            out_scale = np.double(0xd300 - 0x0100) / (100 - self.rf.SysParams['vsync_ire'])
            lines16 = np.uint16(np.clip((reduced * out_scale) + 256, 0, 65535) + 0.5)        
            
            self.dspicture = lines16
            return lines16, dsaudio
                    
        return dsout, dsaudio
    
    def __init__(self, *args, **kwargs):
        super(FieldPAL, self).__init__(*args, **kwargs)
        
        if not self.valid:
            return

        try:
            self.linelocs = self.refine_linelocs_pilot()
            self.downscale(wow = True, final=True)
        except:
            print("ERROR: Unable to decode frame, skipping")
            self.valid = False

# These classes extend Field to do PAL/NTSC specific TBC features.

class FieldNTSC(Field):

    def refine_linelocs_burst(self, linelocs2):
        hz_ire_scale = 1700000 / 140

        scaledburst, audio = self.downscale(outwidth=self.outlinelen, lineinfo=linelocs2, channel='demod_burst', lineoffset = 0)

        linelocs3 = linelocs2.copy()
        burstlevel = np.zeros_like(linelocs3, dtype=np.float32)

        # Compute the zero crossings first, and then determine if 
        # alignment should be to the nearest odd/even pixel.  Having a 2px
        # granularity seems to help (single frame) quality but may have issues
        # later on... :P

        phaseaverages = np.zeros([len(linelocs2), 2], dtype=np.double)

        for l in range(self.linecount):
            # Since each line is lined up to the beginning of HSYNC and this is 4fsc,
            # we can scan the burst area explicitly (~0.6 to ~2.9usec)
            ba = scaledburst[(self.outlinelen*l)+20:self.outlinelen*(l+0)+60].copy()
            ba -= np.mean(ba)
            burstlevel[l] = np.max(np.abs(ba))
            #print(l, burstlevel[l], np.std(ba) / hz_ire_scale)

            # max should be 20.  if there are any pixels > 30 there's probably a rot-spike
            if ((burstlevel[l] / hz_ire_scale) > 30) or (np.std(ba) / hz_ire_scale) < 3:
                burstlevel[l] = 0
                continue

            # True:  hi->low, False: low->hi
            burstoffsets = {False: [], True:[]}

            bi = 0
            while bi < len(ba):
                if np.abs(ba[bi]) > burstlevel[l] * .6:
                    zc = calczc(ba, bi, 0)

                    if zc is not None:
                        offset = zc - ((np.floor(zc/4)*4) - 1)
                        if offset > 3.5:
                            offset -= 4
                        burstoffsets[ba[bi] > 0].append(offset)
                        bi = np.int(zc)

                bi += 1

            if len(burstoffsets[False]) < 3 or len(burstoffsets[True]) < 3:
                continue

            # Chop the first and last bursts since their phase can be off
            for v in [False, True]:
                burstoffsets[v] = np.array(burstoffsets[v][1:-1])

            # deal with the 180 degree per-line shift here, then choose the closer group to 2.
            if l % 2:
                phaseaverages[l] = (2 - np.mean(burstoffsets[True]), 2 - np.mean(burstoffsets[False]))
            else:
                phaseaverages[l] = (2 - np.mean(burstoffsets[False]), 2 - np.mean(burstoffsets[True]))

        # need to remove lines with no/bad colorburst to compute medians
        phaseaverages_cut = phaseaverages[np.logical_or(phaseaverages[:,0] != 0, phaseaverages[:,1] != 0)]
        if np.abs(np.median(phaseaverages_cut[:,0])) < np.abs(np.median(phaseaverages_cut[:,1])):
            phasegroup = 0
        else:
            phasegroup = 1

        adjset = phaseaverages[:,phasegroup]
        burstlevel[phasegroup::2] = -burstlevel[phasegroup::2]

        for l in range(len(linelocs3)):
            if np.abs(adjset[l]) > 2:
                burstlevel[l] = 0
                continue

            linelocs3[l] -= adjset[l] * (self.rf.freq / (4 * 315 / 88)) * 1

        for l in range(2, len(linelocs3) - 1):
            if burstlevel[l] == 0:
                linelocs3[l] = (linelocs3[l - 1] + linelocs3[l + 1]) / 2

        return np.array(linelocs3), burstlevel#, phaseaverages

    def downscale(self, lineoffset = 1, final = False, *args, **kwargs):
        dsout, dsaudio = super(FieldNTSC, self).downscale(lineoffset = lineoffset, audio = final, *args, **kwargs)
        
        if final:
            reduced = (dsout - self.rf.SysParams['ire0']) / self.rf.SysParams['hz_ire']
            reduced -= self.rf.SysParams['vsync_ire']
            out_scale = np.double(0xc800 - 0x0400) / (100 - self.rf.SysParams['vsync_ire'])
            lines16 = np.uint16(np.clip((reduced * out_scale) + 1024, 0, 65535) + 0.5)        

            if self.burstlevel is not None:
                for i in range(1, self.linecount - 1):
                    hz_ire_scale = 1700000 / 140
                    if self.burstlevel[i] > 0:
                        lines16[((i + 0) * self.outlinelen)] = 16384
                    else:
                        lines16[((i + 0) * self.outlinelen)] = 32768

                    clevel = (1/self.colorlevel)/ hz_ire_scale

                    lines16[((i + 0) * self.outlinelen) + 1] = np.uint16(327.67 * clevel * np.abs(self.burstlevel[i]))

            self.dspicture = lines16
            return lines16, dsaudio
                    
        return dsout, dsaudio
    
    def apply_offsets(self, linelocs, phaseoffset, picoffset = 0):
        return np.array(linelocs) + picoffset + (phaseoffset * (self.rf.freq / (4 * 315 / 88)))

    #def __init__(self, colorphase = -63, colorlevel = 1.17, *args, **kwargs):
    def __init__(self, *args, **kwargs):
        self.burstlevel = None

        # HE010
        self.colorphase = 90+1.5 # colorphase
        self.colorlevel = 1.45 # colorlevel

        super(FieldNTSC, self).__init__(*args, **kwargs)
        
        if not self.valid:
            print('not valid')
            return

        try:

            # This needs to be run twice to get optimal burst levels
            self.linelocs3, self.burstlevel = self.refine_linelocs_burst(self.linelocs2)
            self.linelocs4, self.burstlevel = self.refine_linelocs_burst(self.linelocs3)

            # Now adjust 33 degrees (-90 - 33) for color decoding
            shift33 = self.colorphase * (np.pi / 180)
            self.linelocs = self.apply_offsets(self.linelocs4, shift33 - 8)
        
            self.downscale(wow = True, final=True)
        except:
            print("ERROR: Unable to decode frame, skipping")
            self.valid = False

class Framer:
    def readfield(self, infile, sample, fieldcount = 0):
        readsample = sample
        
        while True:
            if isinstance(infile, io.IOBase):
                rawdecode = self.rf.demod(infile, readsample, self.readlen)
                if rawdecode is None:
                    return None, None, None
                
                f = self.FieldClass(self.rf, rawdecode, 0, audio_offset = self.audio_offset)
                nextsample = readsample + f.nextfieldoffset
                if not f.valid:
                    if rawdecode is None:
                        return None, None, None
                    elif len(f.peaklist) < 100: 
                        # No recognizable data - jump 10 seconds to get past possible spinup
                        nextsample = readsample + (self.rf.freq_hz * 10)
                    elif len(f.vsyncs) == 0:
                        nextsample = readsample + (self.rf.freq_hz * 1)
            else:
                f = self.FieldClass(self.rf, infile, readsample)
                nextsample = f.nextfieldoffset
                if not f.valid and len(f.vsyncs) == 0:
                    nextsample = readsample + self.rf.freq_hz
                    #return None, None
            
            if not f.valid:
                readsample = nextsample # f.nextfieldoffset
            else:
                return f, readsample, nextsample # readsample + f.nextfieldoffset
        
    def mergevbi(self, fields):
        vbi_merged = copy.copy(fields[0].vbi)
        for k in vbi_merged.keys():
            if fields[1].vbi[k] is not None:
                vbi_merged[k] = fields[1].vbi[k]
                
        if vbi_merged['seconds'] is not None:
            vbi_merged['framenr'] = vbi_merged['minutes'] * 60 * self.clvfps
            vbi_merged['framenr'] += vbi_merged['seconds'] * self.clvfps
            vbi_merged['framenr'] += vbi_merged['clvframe']
                
        return vbi_merged
    
    def formatoutput(self, fields):
        linecount = (min(fields[0].linecount, fields[1].linecount) * 2) - 0

        combined = np.zeros((self.outwidth * self.outlines), dtype=np.uint16)
        for i in range(0, linecount, 2):
            curline = (i // 2) + 0
            combined[((i + 0) * self.outwidth):((i + 1) * self.outwidth)] = fields[0].dspicture[curline * fields[0].outlinelen: (curline * fields[0].outlinelen) + self.outwidth]
            combined[((i + 1) * self.outwidth):((i + 2) * self.outwidth)] = fields[1].dspicture[curline * fields[0].outlinelen: (curline * fields[0].outlinelen) + self.outwidth]

        # copy in the halfline.  bit hackish but so is the idea of a visible halfline ;)
        lf = np.argmax([fields[0].linecount, fields[1].linecount])
        curline = (linecount // 2) + 0
        combined[(linecount * self.outwidth):((linecount + 1) * self.outwidth)] = fields[lf].dspicture[curline * fields[0].outlinelen: (curline * fields[0].outlinelen) + self.outwidth]
            
        return combined
    
    def readframe(self, infile, sample, firstframe = False, CAV = False):
        fieldcount = 0
        fields = [None, None]
        audio = []
        
        jumpto = 0
        while fieldcount < 2:
            f, readsample, nextsample = self.readfield(infile, sample, fieldcount)
            if f is not None:
                print(sample, nextsample, f is not None, f.istop)
            else:
                print(sample, nextsample, f is not None)
            
            if f is not None:
                if f.istop:
                    fields[0] = f
                else:
                    fields[1] = f
                    
                if ((not CAV and (f.istop == self.rf.SysParams['topfirst'])) or 
                   (CAV and (f.vbi['framenr'] or f.vbi['minutes']))):
                    fieldcount = 1
                    firstsample = f.tbcstart + readsample
                elif fieldcount == 1:
                    fieldcount = 2

                if (fieldcount or not firstframe) and f.dsaudio is not None:
                    audio.append(f.dsaudio)
            elif readsample is None:
                return None, None, None, None
            
            sample = nextsample
        
        if len(audio):
            conaudio = np.concatenate(audio)
            self.audio_offset = f.audio_next_offset
        else:
            conaudio = None
        
        if self.full_decode:
            combined = self.formatoutput(fields)
        else:
            combined = None
            
        self.vbi = self.mergevbi(fields)

        return combined, conaudio, sample, fields #, audio

    def __init__(self, rf, full_decode = True):
        self.rf = rf
        self.full_decode = full_decode

        if self.rf.system == 'PAL':
            self.FieldClass = FieldPAL
            self.readlen = 1000000
            self.outlines = 625
            self.clvfps = 25
        else:
            self.FieldClass = FieldNTSC
            self.readlen = 1000000
            self.outlines = 525
            self.clvfps = 30
            
        if not self.full_decode:
            self.FieldClass = Field
        
        self.outwidth = self.rf.SysParams['outlinelen']
        self.audio_offset = 0

# Helper functions that rely on the classes above go here

def findframe(infile, rf, target, nextsample = 0):
    ''' Locate the sample # of the target frame. '''
    framer = Framer(rf, full_decode = False)
    samples_per_frame = int(rf.freq_hz / rf.SysParams['FPS'])
    framer.vbi = {'framenr': None}
    
    iscav = False
    
    # First find a stable frame to seek *from*
    retry = 5
    while framer.vbi['framenr'] is None and retry:
        rv = framer.readframe(infile, nextsample, CAV=False)
        print(rv, framer.vbi)

        # because of 29.97fps, there may be missing frames
        if framer.vbi['isclv']:
            tolerance = 1
        else:
            tolerance = 0
            iscav = True
            
        # Jump forward ~10 seconds on failure
        nextsample = rv[2] + (rf.freq_hz * 10)
        retry -= 1
        
    if retry == 0 and framer.vbi['framenr'] is None:
        print("SEEK ERROR: Unable to find a usable frame")
        return None

    retry = 5
    while np.abs(target - framer.vbi['framenr']) > tolerance and retry:
        offset = (samples_per_frame * (target - 1 - framer.vbi['framenr'])) 
        nextsample = rv[2] + offset
        rv = framer.readframe(infile, nextsample, CAV=iscav)
        print(framer.vbi)
        retry -= 1

    if np.abs(target - framer.vbi['framenr']) > tolerance:
        print("SEEK WARNING: seeked to frame {0} instead of {1}".format(framer.vbi['framenr'], target))
        
    return nextsample<|MERGE_RESOLUTION|>--- conflicted
+++ resolved
@@ -388,11 +388,7 @@
             
             if indata is None:
                 return None
-<<<<<<< HEAD
-            
-=======
-
->>>>>>> 429d5256
+
             tmp_video, tmp_audio = self.demodblock(indata)
 
             # if the output hasn't been created yet, do it now using the 
@@ -927,11 +923,7 @@
             self.linelocs1 = self.compute_linelocs()
             self.linelocs2, self.errs2 = self.refine_linelocs_hsync()
         except:
-<<<<<<< HEAD
-            print('lineloc compute error')
-=======
             print("Unable to decode frame")
->>>>>>> 429d5256
             self.valid = False
             return
 
